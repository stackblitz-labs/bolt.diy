<<<<<<< HEAD
# bolt.diy (Previously oTToDev)

=======
# bolt.diy (Previously oTToDev) 
>>>>>>> 6ae1ac25
[![bolt.diy: AI-Powered Full-Stack Web Development in the Browser](./public/social_preview_index.jpg)](https://bolt.diy)

Welcome to bolt.diy, the official open source version of Bolt.new (previously known as oTToDev and bolt.new ANY LLM), which allows you to choose the LLM that you use for each prompt! Currently, you can use OpenAI, Anthropic, Ollama, OpenRouter, Gemini, LMStudio, Mistral, xAI, HuggingFace, DeepSeek, or Groq models - and it is easily extended to use any other model supported by the Vercel AI SDK! See the instructions below for running this locally and extending it to include more models.

-----
Check the [bolt.diy Docs](https://stackblitz-labs.github.io/bolt.diy/) for more offical installation instructions and more informations.

-----
Also [this pinned post in our community](https://thinktank.ottomator.ai/t/videos-tutorial-helpful-content/3243) has a bunch of incredible resources for running and deploying bolt.diy yourself!

We have also launched an experimental agent called the "bolt.diy Expert" that can answer common questions about bolt.diy. Find it here on the [oTTomator Live Agent Studio](https://studio.ottomator.ai/).

bolt.diy was originally started by [Cole Medin](https://www.youtube.com/@ColeMedin) but has quickly grown into a massive community effort to build the BEST open source AI coding assistant!

## Table of Contents

- [Join the Community](#join-the-community)
- [Requested Additions](#requested-additions)
- [Features](#features)
- [Setup](#setup)
- [Run the Application](#run-the-application)
- [Available Scripts](#available-scripts)
- [Contributing](#contributing)
- [Roadmap](#roadmap)
- [FAQ](#faq)

## Join the community

[Join the bolt.diy community here, in the oTTomator Think Tank!](https://thinktank.ottomator.ai)

## Project management

Bolt.diy is a community effort! Still, the core team of contributors aims at organizing the project in way that allows
you to understand where the current areas of focus are.

If you want to know what we are working on, what we are planning to work on, or if you want to contribute to the
project, please check the [project management guide](./PROJECT.md) to get started easily.

## Requested Additions

- ✅ OpenRouter Integration (@coleam00)
- ✅ Gemini Integration (@jonathands)
- ✅ Autogenerate Ollama models from what is downloaded (@yunatamos)
- ✅ Filter models by provider (@jasonm23)
- ✅ Download project as ZIP (@fabwaseem)
- ✅ Improvements to the main bolt.new prompt in `app\lib\.server\llm\prompts.ts` (@kofi-bhr)
- ✅ DeepSeek API Integration (@zenith110)
- ✅ Mistral API Integration (@ArulGandhi)
- ✅ "Open AI Like" API Integration (@ZerxZ)
- ✅ Ability to sync files (one way sync) to local folder (@muzafferkadir)
- ✅ Containerize the application with Docker for easy installation (@aaronbolton)
- ✅ Publish projects directly to GitHub (@goncaloalves)
- ✅ Ability to enter API keys in the UI (@ali00209)
- ✅ xAI Grok Beta Integration (@milutinke)
- ✅ LM Studio Integration (@karrot0)
- ✅ HuggingFace Integration (@ahsan3219)
- ✅ Bolt terminal to see the output of LLM run commands (@thecodacus)
- ✅ Streaming of code output (@thecodacus)
- ✅ Ability to revert code to earlier version (@wonderwhy-er)
- ✅ Chat history backup and restore functionality (@sidbetatester)
- ✅ Cohere Integration (@hasanraiyan)
- ✅ Dynamic model max token length (@hasanraiyan)
- ✅ Better prompt enhancing (@SujalXplores)
- ✅ Prompt caching (@SujalXplores)
- ✅ Load local projects into the app (@wonderwhy-er)
- ✅ Together Integration (@mouimet-infinisoft)
- ✅ Mobile friendly (@qwikode)
- ✅ Better prompt enhancing (@SujalXplores)
- ✅ Attach images to prompts (@atrokhym)(@stijnus)
- ✅ Added Git Clone button (@thecodacus)
- ✅ Git Import from url (@thecodacus)
- ✅ PromptLibrary to have different variations of prompts for different use cases (@thecodacus)
- ✅ Detect package.json and commands to auto install & run preview for folder and git import (@wonderwhy-er)
- ✅ Selection tool to target changes visually (@emcconnell)
- ✅ Detect terminal Errors and ask bolt to fix it (@thecodacus)
- ✅ Detect preview Errors and ask bolt to fix it (@wonderwhy-er)
- ✅ Add Starter Template Options (@thecodacus)
- ✅ Perplexity Integration (@meetpateltech)
- ✅ AWS Bedrock Integration (@kunjabijukchhe)
- ⬜ **HIGH PRIORITY** - Prevent bolt from rewriting files as often (file locking and diffs)
- ⬜ **HIGH PRIORITY** - Better prompting for smaller LLMs (code window sometimes doesn't start)
- ⬜ **HIGH PRIORITY** - Run agents in the backend as opposed to a single model call
- ⬜ Deploy directly to Vercel/Netlify/other similar platforms
- ⬜ Have LLM plan the project in a MD file for better results/transparency
- ⬜ VSCode Integration with git-like confirmations
- ⬜ Upload documents for knowledge - UI design templates, a code base to reference coding style, etc.
- ⬜ Voice prompting
- ⬜ Azure Open AI API Integration
- ⬜ Vertex AI Integration
- ⬜ Granite Integration
- ✅ Popout Window for Web Container(@stijnus)
- ✅ Ability to change Popout window size (@stijnus)

## Features

- **AI-powered full-stack web development** for **NodeJS based applications** directly in your browser.
- **Support for multiple LLMs** with an extensible architecture to integrate additional models.
- **Attach images to prompts** for better contextual understanding.
- **Integrated terminal** to view output of LLM-run commands.
- **Revert code to earlier versions** for easier debugging and quicker changes.
- **Download projects as ZIP** for easy portability.
- **Integration-ready Docker support** for a hassle-free setup.

## Setup

If you're new to installing software from GitHub, don't worry! If you encounter any issues, feel free to submit an "issue" using the provided links or improve this documentation by forking the repository, editing the instructions, and submitting a pull request. The following instruction will help you get the stable branch up and running on your local machine in no time.

Let's get you up and running with the stable version of Bolt.DIY!

## Quick Download

[![Download Latest Release](https://img.shields.io/github/v/release/stackblitz-labs/bolt.diy?label=Download%20Bolt&sort=semver)](https://github.com/stackblitz-labs/bolt.diy/releases/latest) ← Click here to go the the latest release version!

- Next **click source.zip**

## Prerequisites

Before you begin, you'll need to install two important pieces of software:

### Install Node.js

Node.js is required to run the application.

1. Visit the [Node.js Download Page](https://nodejs.org/en/download/)
2. Download the "LTS" (Long Term Support) version for your operating system
3. Run the installer, accepting the default settings
4. Verify Node.js is properly installed:
   - **For Windows Users**:
     1. Press `Windows + R`
     2. Type "sysdm.cpl" and press Enter
     3. Go to "Advanced" tab → "Environment Variables"
     4. Check if `Node.js` appears in the "Path" variable
   - **For Mac/Linux Users**:
     1. Open Terminal
     2. Type this command:
        ```bash
        echo $PATH
        ```
     3. Look for `/usr/local/bin` in the output

## Running the Application

You have two options for running Bolt.DIY: directly on your machine or using Docker.

### Option 1: Direct Installation (Recommended for Beginners)

1. **Install Package Manager (pnpm)**:

   ```bash
   npm install -g pnpm
   ```

2. **Install Project Dependencies**:

   ```bash
   pnpm install
   ```

3. **Start the Application**:

   ```bash
   pnpm run dev
   ```

   **Important Note**: If you're using Google Chrome, you'll need Chrome Canary for local development. [Download it here](https://www.google.com/chrome/canary/)

### Option 2: Using Docker

This option requires some familiarity with Docker but provides a more isolated environment.

#### Additional Prerequisite

- Install Docker: [Download Docker](https://www.docker.com/)

#### Steps:

1. **Build the Docker Image**:

   ```bash
   # Using npm script:
   npm run dockerbuild

   # OR using direct Docker command:
   docker build . --target bolt-ai-development
   ```

2. **Run the Container**:
   ```bash
   docker compose --profile development up
   ```

## Configuring API Keys and Providers

### Adding Your API Keys

Setting up your API keys in Bolt.DIY is straightforward:

1. Open the home page (main interface)
2. Select your desired provider from the dropdown menu
3. Click the pencil (edit) icon
4. Enter your API key in the secure input field

![API Key Configuration Interface](./docs/images/api-key-ui-section.png)

### Configuring Custom Base URLs

For providers that support custom base URLs (such as Ollama or LM Studio), follow these steps:

1. Click the settings icon in the sidebar to open the settings menu
   ![Settings Button Location](./docs/images/bolt-settings-button.png)

2. Navigate to the "Providers" tab
3. Search for your provider using the search bar
4. Enter your custom base URL in the designated field
   ![Provider Base URL Configuration](./docs/images/provider-base-url.png)

> **Note**: Custom base URLs are particularly useful when running local instances of AI models or using custom API endpoints.

### Supported Providers

- Ollama
- LM Studio
- OpenAILike

## Setup Using Git (For Developers only)

This method is recommended for developers who want to:

- Contribute to the project
- Stay updated with the latest changes
- Switch between different versions
- Create custom modifications

#### Prerequisites

1. Install Git: [Download Git](https://git-scm.com/downloads)

#### Initial Setup

1. **Clone the Repository**:

   ```bash
   # Using HTTPS
   git clone https://github.com/stackblitz-labs/bolt.diy.git
   ```

2. **Navigate to Project Directory**:

   ```bash
   cd bolt.diy
   ```

3. **Switch to the Main Branch**:
   ```bash
   git checkout main
   ```
4. **Install Dependencies**:

   ```bash
   pnpm install
   ```

5. **Start the Development Server**:
   ```bash
   pnpm run dev
   ```

#### Staying Updated

To get the latest changes from the repository:

1. **Save Your Local Changes** (if any):

   ```bash
   git stash
   ```

2. **Pull Latest Updates**:

   ```bash
   git pull origin main
   ```

3. **Update Dependencies**:

   ```bash
   pnpm install
   ```

4. **Restore Your Local Changes** (if any):
   ```bash
   git stash pop
   ```

#### Troubleshooting Git Setup

If you encounter issues:

1. **Clean Installation**:

   ```bash
   # Remove node modules and lock files
   rm -rf node_modules pnpm-lock.yaml

   # Clear pnpm cache
   pnpm store prune

   # Reinstall dependencies
   pnpm install
   ```

2. **Reset Local Changes**:
   ```bash
   # Discard all local changes
   git reset --hard origin/main
   ```

Remember to always commit your local changes or stash them before pulling updates to avoid conflicts.

---

## Available Scripts

- **`pnpm run dev`**: Starts the development server.
- **`pnpm run build`**: Builds the project.
- **`pnpm run start`**: Runs the built application locally using Wrangler Pages.
- **`pnpm run preview`**: Builds and runs the production build locally.
- **`pnpm test`**: Runs the test suite using Vitest.
- **`pnpm run typecheck`**: Runs TypeScript type checking.
- **`pnpm run typegen`**: Generates TypeScript types using Wrangler.
- **`pnpm run deploy`**: Deploys the project to Cloudflare Pages.
- **`pnpm run lint:fix`**: Automatically fixes linting issues.

---

## Contributing

We welcome contributions! Check out our [Contributing Guide](CONTRIBUTING.md) to get started.

---

## Roadmap

Explore upcoming features and priorities on our [Roadmap](https://roadmap.sh/r/ottodev-roadmap-2ovzo).

---

## FAQ

For answers to common questions, issues, and to see a list of recommended models, visit our [FAQ Page](FAQ.md).<|MERGE_RESOLUTION|>--- conflicted
+++ resolved
@@ -1,9 +1,5 @@
-<<<<<<< HEAD
 # bolt.diy (Previously oTToDev)
 
-=======
-# bolt.diy (Previously oTToDev) 
->>>>>>> 6ae1ac25
 [![bolt.diy: AI-Powered Full-Stack Web Development in the Browser](./public/social_preview_index.jpg)](https://bolt.diy)
 
 Welcome to bolt.diy, the official open source version of Bolt.new (previously known as oTToDev and bolt.new ANY LLM), which allows you to choose the LLM that you use for each prompt! Currently, you can use OpenAI, Anthropic, Ollama, OpenRouter, Gemini, LMStudio, Mistral, xAI, HuggingFace, DeepSeek, or Groq models - and it is easily extended to use any other model supported by the Vercel AI SDK! See the instructions below for running this locally and extending it to include more models.
