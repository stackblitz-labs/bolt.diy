{
  "compilerOptions": {
    "lib": ["DOM", "DOM.Iterable", "ESNext"],
<<<<<<< HEAD
    "types": ["@remix-run/cloudflare", "vite/client", "@cloudflare/workers-types/2023-07-01", "@types/dom-speech-recognition", "electron"],
=======
    "types": [
      "@remix-run/cloudflare",
      "vite/client",
      "@cloudflare/workers-types/2023-07-01",
      "@types/dom-speech-recognition"
    ],
>>>>>>> 7ff48e1d
    "isolatedModules": true,
    "esModuleInterop": true,
    "jsx": "react-jsx",
    "module": "ESNext",
    "moduleResolution": "Bundler",
    "resolveJsonModule": true,
    "target": "ESNext",
    "strict": true,
    "allowJs": true,
    "skipLibCheck": true,
    "verbatimModuleSyntax": true,
    "forceConsistentCasingInFileNames": true,
    "baseUrl": ".",
    "paths": {
      "~/*": ["./app/*"]
    },
    // vite takes care of building everything, not tsc
    "noEmit": true
  },
  "include": [
    "**/*.ts",
    "**/*.tsx",
    "**/.server/**/*.ts",
    "**/.server/**/*.tsx",
    "**/.client/**/*.ts",
    "**/.client/**/*.tsx"
  ]
}<|MERGE_RESOLUTION|>--- conflicted
+++ resolved
@@ -1,16 +1,13 @@
 {
   "compilerOptions": {
     "lib": ["DOM", "DOM.Iterable", "ESNext"],
-<<<<<<< HEAD
-    "types": ["@remix-run/cloudflare", "vite/client", "@cloudflare/workers-types/2023-07-01", "@types/dom-speech-recognition", "electron"],
-=======
     "types": [
       "@remix-run/cloudflare",
       "vite/client",
       "@cloudflare/workers-types/2023-07-01",
-      "@types/dom-speech-recognition"
+      "@types/dom-speech-recognition",
+      "electron"
     ],
->>>>>>> 7ff48e1d
     "isolatedModules": true,
     "esModuleInterop": true,
     "jsx": "react-jsx",
