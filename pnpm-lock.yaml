--- conflicted
+++ resolved
@@ -4683,8 +4683,6 @@
     resolution: {integrity: sha512-vYt7UD1U9Wg6138shLtLOvdAu+8DsC/ilFtEVHcH+wydcSpNE20AfSOduf6MkRFahL5FY7X1oU7nKVZFtfq8Fg==}
     engines: {node: '>=6'}
 
-<<<<<<< HEAD
-=======
   q@1.5.1:
     resolution: {integrity: sha512-kV/CThkXo6xyFEZUugw/+pIOywXcDbFYgSct5cT3gqlbkBE1SJdwy6UQoZvodiWF/ckQLZyDE/Bu1M6gVu5lVw==}
     engines: {node: '>=0.6.0', teleport: '>=0.2.0'}
@@ -4692,19 +4690,6 @@
       You or someone you depend on is using Q, the JavaScript Promise library that gave JavaScript developers strong feelings about promises. They can almost certainly migrate to the native JavaScript promise now. Thank you literally everyone for joining me in this bet against the odds. Be excellent to each other.
 
       (For a CapTP with native promises, see @endo/eventual-send and @endo/captp)
-
-  qs@6.11.0:
-    resolution: {integrity: sha512-MvjoMCJwEarSbUYk5O+nmoSzSutSsTwF85zcHPQ9OrlFoZOYIjaqBAJIqIXjptyD5vThxGq52Xu/MaJzRkIk4Q==}
-    engines: {node: '>=0.6'}
-
-  qs@6.12.3:
-    resolution: {integrity: sha512-AWJm14H1vVaO/iNZ4/hO+HyaTehuy9nRqVdkTqlJt0HWvBiBIEXFmb4C0DGeYo3Xes9rrEW+TxHsaigCbN5ICQ==}
-    engines: {node: '>=0.6'}
-
->>>>>>> d33870c6
-  qs@6.13.0:
-    resolution: {integrity: sha512-+38qI9SOr8tfZ4QmJNplMUxqjbe7LKvvZgWdExBOmd+egZTtjLB67Gu0HRX3u/XOq7UU2Nx6nsjvS16Z9uwfpg==}
-    engines: {node: '>=0.6'}
 
   qs@6.13.1:
     resolution: {integrity: sha512-EJPeIn0CYrGu+hli1xilKAPXODtJ12T0sP63Ijx2/khC2JtuaN3JyNIpvmnkmaEtha9ocbG4A4cMcr+TvqvwQg==}
@@ -11052,20 +11037,8 @@
 
   punycode@2.3.1: {}
 
-<<<<<<< HEAD
-  qs@6.13.0:
-=======
   q@1.5.1: {}
-
-  qs@6.11.0:
-    dependencies:
-      side-channel: 1.0.6
-
-  qs@6.12.3:
->>>>>>> d33870c6
-    dependencies:
-      side-channel: 1.0.6
-
+  
   qs@6.13.1:
     dependencies:
       side-channel: 1.0.6
