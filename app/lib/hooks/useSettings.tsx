import { useStore } from '@nanostores/react';
import {
  isDebugMode,
  isEventLogsEnabled,
  isLocalModelsEnabled,
  isGitHubAuthEnabled,
  LOCAL_PROVIDERS,
  promptStore,
  providersStore,
  latestBranchStore,
} from '~/lib/stores/settings';
import { useCallback, useEffect, useState } from 'react';
import Cookies from 'js-cookie';
import type { IProviderSetting, ProviderInfo } from '~/types/model';
import { logStore } from '~/lib/stores/logs'; // assuming logStore is imported from this location
import commit from '~/commit.json';

interface CommitData {
  commit: string;
  version?: string;
}

const commitJson: CommitData = commit;

export function useSettings() {
  const providers = useStore(providersStore);
  const debug = useStore(isDebugMode);
  const eventLogs = useStore(isEventLogsEnabled);
  const promptId = useStore(promptStore);
  const isLocalModel = useStore(isLocalModelsEnabled);
<<<<<<< HEAD
  const isGitHubAuth = useStore(isGitHubAuthEnabled);
=======
  const isLatestBranch = useStore(latestBranchStore);
>>>>>>> 1a4d3005
  const [activeProviders, setActiveProviders] = useState<ProviderInfo[]>([]);

  // Function to check if we're on stable version
  const checkIsStableVersion = async () => {
    try {
      const stableResponse = await fetch(
        `https://raw.githubusercontent.com/stackblitz-labs/bolt.diy/refs/tags/v${commitJson.version}/app/commit.json`,
      );

      if (!stableResponse.ok) {
        console.warn('Failed to fetch stable commit info');
        return false;
      }

      const stableData = (await stableResponse.json()) as CommitData;

      return commit.commit === stableData.commit;
    } catch (error) {
      console.warn('Error checking stable version:', error);
      return false;
    }
  };

  // reading values from cookies on mount
  useEffect(() => {
    const savedProviders = Cookies.get('providers');

    if (savedProviders) {
      try {
        const parsedProviders: Record<string, IProviderSetting> = JSON.parse(savedProviders);
        Object.keys(parsedProviders).forEach((provider) => {
          const currentProvider = providers[provider];
          providersStore.setKey(provider, {
            ...currentProvider,
            settings: {
              ...parsedProviders[provider],
              enabled: parsedProviders[provider].enabled ?? true,
            },
          });
        });
      } catch (error) {
        console.error('Failed to parse providers from cookies:', error);
      }
    }

    // load debug mode from cookies
    const savedDebugMode = Cookies.get('isDebugEnabled');

    if (savedDebugMode) {
      isDebugMode.set(savedDebugMode === 'true');
    }

    // load event logs from cookies
    const savedEventLogs = Cookies.get('isEventLogsEnabled');

    if (savedEventLogs) {
      isEventLogsEnabled.set(savedEventLogs === 'true');
    }

    // load local models from cookies
    const savedLocalModels = Cookies.get('isLocalModelsEnabled');

    if (savedLocalModels) {
      isLocalModelsEnabled.set(savedLocalModels === 'true');
    }

<<<<<<< HEAD
    // load GitHub authentication from cookies
    const savedGitHubAuth = Cookies.get('isGitHubAuthEnabled');

    if (savedGitHubAuth) {
      isGitHubAuthEnabled.set(savedGitHubAuth === 'true');
=======
    const promptId = Cookies.get('promptId');

    if (promptId) {
      promptStore.set(promptId);
    }

    // load latest branch setting from cookies or determine based on version
    const savedLatestBranch = Cookies.get('isLatestBranch');
    let checkCommit = Cookies.get('commitHash');

    if (checkCommit === undefined) {
      checkCommit = commit.commit;
    }

    if (savedLatestBranch === undefined || checkCommit !== commit.commit) {
      // If setting hasn't been set by user, check version
      checkIsStableVersion().then((isStable) => {
        const shouldUseLatest = !isStable;
        latestBranchStore.set(shouldUseLatest);
        Cookies.set('isLatestBranch', String(shouldUseLatest));
        Cookies.set('commitHash', String(commit.commit));
      });
    } else {
      latestBranchStore.set(savedLatestBranch === 'true');
>>>>>>> 1a4d3005
    }
  }, []);

  // writing values to cookies on change
  useEffect(() => {
    const providers = providersStore.get();
    const providerSetting: Record<string, IProviderSetting> = {};
    Object.keys(providers).forEach((provider) => {
      providerSetting[provider] = providers[provider].settings;
    });
    Cookies.set('providers', JSON.stringify(providerSetting));
  }, [providers]);

  useEffect(() => {
    let active = Object.entries(providers)
      .filter(([_key, provider]) => provider.settings.enabled)
      .map(([_k, p]) => p);

    if (!isLocalModel) {
      active = active.filter((p) => !LOCAL_PROVIDERS.includes(p.name));
    }

    setActiveProviders(active);
  }, [providers, isLocalModel]);

  // helper function to update settings
  const updateProviderSettings = useCallback(
    (provider: string, config: IProviderSetting) => {
      const settings = providers[provider].settings;
      providersStore.setKey(provider, { ...providers[provider], settings: { ...settings, ...config } });
    },
    [providers],
  );

  const enableDebugMode = useCallback((enabled: boolean) => {
    isDebugMode.set(enabled);
    logStore.logSystem(`Debug mode ${enabled ? 'enabled' : 'disabled'}`);
    Cookies.set('isDebugEnabled', String(enabled));
  }, []);

  const enableEventLogs = useCallback((enabled: boolean) => {
    isEventLogsEnabled.set(enabled);
    logStore.logSystem(`Event logs ${enabled ? 'enabled' : 'disabled'}`);
    Cookies.set('isEventLogsEnabled', String(enabled));
  }, []);

  const enableLocalModels = useCallback((enabled: boolean) => {
    isLocalModelsEnabled.set(enabled);
    logStore.logSystem(`Local models ${enabled ? 'enabled' : 'disabled'}`);
    Cookies.set('isLocalModelsEnabled', String(enabled));
  }, []);

<<<<<<< HEAD
  const enableGitHubAuth = useCallback((enabled: boolean) => {
    isGitHubAuthEnabled.set(enabled);
    logStore.logSystem(`GitHub authentication ${enabled ? 'enabled' : 'disabled'}`);
    Cookies.set('isGitHubAuthEnabled', String(enabled));

    // Clean up GitHub data when feature is disabled
    if (!enabled) {
      localStorage.removeItem('github_token');
      Cookies.remove('githubUsername');
      Cookies.remove('githubToken');
      Cookies.remove('git:github.com');
    }
=======
  const setPromptId = useCallback((promptId: string) => {
    promptStore.set(promptId);
    Cookies.set('promptId', promptId);
  }, []);
  const enableLatestBranch = useCallback((enabled: boolean) => {
    latestBranchStore.set(enabled);
    logStore.logSystem(`Main branch updates ${enabled ? 'enabled' : 'disabled'}`);
    Cookies.set('isLatestBranch', String(enabled));
>>>>>>> 1a4d3005
  }, []);

  return {
    providers,
    activeProviders,
    updateProviderSettings,
    debug,
    enableDebugMode,
    eventLogs,
    enableEventLogs,
    isLocalModel,
    enableLocalModels,
<<<<<<< HEAD
    isGitHubAuth,
    enableGitHubAuth,
=======
    promptId,
    setPromptId,
    isLatestBranch,
    enableLatestBranch,
>>>>>>> 1a4d3005
  };
}<|MERGE_RESOLUTION|>--- conflicted
+++ resolved
@@ -28,11 +28,8 @@
   const eventLogs = useStore(isEventLogsEnabled);
   const promptId = useStore(promptStore);
   const isLocalModel = useStore(isLocalModelsEnabled);
-<<<<<<< HEAD
+  const isLatestBranch = useStore(latestBranchStore);
   const isGitHubAuth = useStore(isGitHubAuthEnabled);
-=======
-  const isLatestBranch = useStore(latestBranchStore);
->>>>>>> 1a4d3005
   const [activeProviders, setActiveProviders] = useState<ProviderInfo[]>([]);
 
   // Function to check if we're on stable version
@@ -99,13 +96,6 @@
       isLocalModelsEnabled.set(savedLocalModels === 'true');
     }
 
-<<<<<<< HEAD
-    // load GitHub authentication from cookies
-    const savedGitHubAuth = Cookies.get('isGitHubAuthEnabled');
-
-    if (savedGitHubAuth) {
-      isGitHubAuthEnabled.set(savedGitHubAuth === 'true');
-=======
     const promptId = Cookies.get('promptId');
 
     if (promptId) {
@@ -130,7 +120,13 @@
       });
     } else {
       latestBranchStore.set(savedLatestBranch === 'true');
->>>>>>> 1a4d3005
+    }
+
+    // load GitHub authentication from cookies
+    const savedGitHubAuth = Cookies.get('isGitHubAuthEnabled');
+
+    if (savedGitHubAuth) {
+      isGitHubAuthEnabled.set(savedGitHubAuth === 'true');
     }
   }, []);
 
@@ -183,7 +179,16 @@
     Cookies.set('isLocalModelsEnabled', String(enabled));
   }, []);
 
-<<<<<<< HEAD
+  const setPromptId = useCallback((promptId: string) => {
+    promptStore.set(promptId);
+    Cookies.set('promptId', promptId);
+  }, []);
+  const enableLatestBranch = useCallback((enabled: boolean) => {
+    latestBranchStore.set(enabled);
+    logStore.logSystem(`Main branch updates ${enabled ? 'enabled' : 'disabled'}`);
+    Cookies.set('isLatestBranch', String(enabled));
+  }, []);
+
   const enableGitHubAuth = useCallback((enabled: boolean) => {
     isGitHubAuthEnabled.set(enabled);
     logStore.logSystem(`GitHub authentication ${enabled ? 'enabled' : 'disabled'}`);
@@ -196,16 +201,6 @@
       Cookies.remove('githubToken');
       Cookies.remove('git:github.com');
     }
-=======
-  const setPromptId = useCallback((promptId: string) => {
-    promptStore.set(promptId);
-    Cookies.set('promptId', promptId);
-  }, []);
-  const enableLatestBranch = useCallback((enabled: boolean) => {
-    latestBranchStore.set(enabled);
-    logStore.logSystem(`Main branch updates ${enabled ? 'enabled' : 'disabled'}`);
-    Cookies.set('isLatestBranch', String(enabled));
->>>>>>> 1a4d3005
   }, []);
 
   return {
@@ -218,14 +213,11 @@
     enableEventLogs,
     isLocalModel,
     enableLocalModels,
-<<<<<<< HEAD
-    isGitHubAuth,
-    enableGitHubAuth,
-=======
     promptId,
     setPromptId,
     isLatestBranch,
     enableLatestBranch,
->>>>>>> 1a4d3005
+    isGitHubAuth,
+    enableGitHubAuth,
   };
 }