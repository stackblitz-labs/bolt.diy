// @ts-nocheck
// Preventing TS checks with files presented in the video for a better presentation.
import { streamText as _streamText, convertToCoreMessages } from 'ai';
import { getModel } from '~/lib/.server/llm/model';
import { MAX_TOKENS } from './constants';
import { getSystemPrompt } from './prompts';
import { MODEL_LIST, DEFAULT_MODEL, DEFAULT_PROVIDER, MODEL_REGEX, PROVIDER_REGEX } from '~/utils/constants';

interface ToolResult<Name extends string, Args, Result> {
  toolCallId: string;
  toolName: Name;
  args: Args;
  result: Result;
}

interface Message {
  role: 'user' | 'assistant';
  content: string;
  toolInvocations?: ToolResult<string, unknown, unknown>[];
  model?: string;
}

export type Messages = Message[];

export type StreamingOptions = Omit<Parameters<typeof _streamText>[0], 'model'>;

function extractPropertiesFromMessage(message: Message): { model: string; provider: string; content: string } {
  const textContent = Array.isArray(message.content)
    ? message.content.find(item => item.type === 'text')?.text || ''
    : message.content;

  const modelMatch = textContent.match(MODEL_REGEX);
  const providerMatch = textContent.match(PROVIDER_REGEX);

  // Extract model
  // const modelMatch = message.content.match(MODEL_REGEX);
  const model = modelMatch ? modelMatch[1] : DEFAULT_MODEL;

  // Extract provider
  // const providerMatch = message.content.match(PROVIDER_REGEX);
  const provider = providerMatch ? providerMatch[1] : DEFAULT_PROVIDER;

  const cleanedContent = Array.isArray(message.content)
    ? message.content.map(item => {
      if (item.type === 'text') {
        return {
          type: 'text',
          text: item.text?.replace(MODEL_REGEX, '').replace(PROVIDER_REGEX, '')
        };
      }
      return item; // Preserve image_url and other types as is
    })
    : textContent.replace(MODEL_REGEX, '').replace(PROVIDER_REGEX, '');

  // console.log('Model from message:', model);
  // console.log('Found in MODEL_LIST:', MODEL_LIST.find((m) => m.name === model));
  // console.log('Current MODEL_LIST:', MODEL_LIST);

  return { model, provider, content: cleanedContent };
}
export function streamText(
  messages: Messages,
  env: Env,
  options?: StreamingOptions,
  apiKeys?: Record<string, string>
) {
  let currentModel = DEFAULT_MODEL;
  let currentProvider = DEFAULT_PROVIDER;

  // console.log('StreamText:', JSON.stringify(messages));

  const processedMessages = messages.map((message) => {
    if (message.role === 'user') {
      const { model, provider, content } = extractPropertiesFromMessage(message);

      if (MODEL_LIST.find((m) => m.name === model)) {
        currentModel = model;
      }

      currentProvider = provider;

      return { ...message, content };
    }

    return message; 
  });

<<<<<<< HEAD
  // console.log('Message content:', messages[0].content);
  // console.log('Extracted properties:', extractPropertiesFromMessage(messages[0]));

  const llmClient = getModel(currentProvider, currentModel, env, apiKeys);
  // console.log('LLM Client:', llmClient);

  const llmConfig = {
    ...options,
    model: llmClient, //getModel(currentProvider, currentModel, env, apiKeys),
    provider: currentProvider,
=======
  const modelDetails = MODEL_LIST.find((m) => m.name === currentModel);

  

    const dynamicMaxTokens =
modelDetails && modelDetails.maxTokenAllowed
  ? modelDetails.maxTokenAllowed
  : MAX_TOKENS;

  return _streamText({
    model: getModel(currentProvider, currentModel, env, apiKeys),
>>>>>>> ad8b48ec
    system: getSystemPrompt(),
    maxTokens: dynamicMaxTokens,
    messages: convertToCoreMessages(processedMessages),
  };

  // console.log('LLM Config:', llmConfig);

  return _streamText(llmConfig);
}<|MERGE_RESOLUTION|>--- conflicted
+++ resolved
@@ -67,8 +67,6 @@
   let currentModel = DEFAULT_MODEL;
   let currentProvider = DEFAULT_PROVIDER;
 
-  // console.log('StreamText:', JSON.stringify(messages));
-
   const processedMessages = messages.map((message) => {
     if (message.role === 'user') {
       const { model, provider, content } = extractPropertiesFromMessage(message);
@@ -82,39 +80,19 @@
       return { ...message, content };
     }
 
-    return message; 
-  });
-
-<<<<<<< HEAD
-  // console.log('Message content:', messages[0].content);
-  // console.log('Extracted properties:', extractPropertiesFromMessage(messages[0]));
-
-  const llmClient = getModel(currentProvider, currentModel, env, apiKeys);
-  // console.log('LLM Client:', llmClient);
-
-  const llmConfig = {
-    ...options,
-    model: llmClient, //getModel(currentProvider, currentModel, env, apiKeys),
-    provider: currentProvider,
-=======
-  const modelDetails = MODEL_LIST.find((m) => m.name === currentModel);
-
-  
+    const modelDetails = MODEL_LIST.find((m) => m.name === currentModel);
 
     const dynamicMaxTokens =
-modelDetails && modelDetails.maxTokenAllowed
-  ? modelDetails.maxTokenAllowed
-  : MAX_TOKENS;
+      modelDetails && modelDetails.maxTokenAllowed
+        ? modelDetails.maxTokenAllowed
+        : MAX_TOKENS;
 
-  return _streamText({
-    model: getModel(currentProvider, currentModel, env, apiKeys),
->>>>>>> ad8b48ec
-    system: getSystemPrompt(),
-    maxTokens: dynamicMaxTokens,
-    messages: convertToCoreMessages(processedMessages),
-  };
-
-  // console.log('LLM Config:', llmConfig);
-
-  return _streamText(llmConfig);
-}+    return _streamText({
+      model: getModel(currentProvider, currentModel, env, apiKeys),
+      system: getSystemPrompt(),
+      maxTokens: dynamicMaxTokens,
+      messages: convertToCoreMessages(processedMessages),
+      ...options,
+    });
+  }
+)}