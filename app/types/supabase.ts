export interface SupabaseUser {
  id: string;
  email: string;
  role: string;
  created_at: string;
  last_sign_in_at: string;
}

export interface SupabaseProject {
  id: string;
  name: string;
  organization_id: string;
  region: string;
  created_at: string;
  status: string;
<<<<<<< HEAD
  stats?: {
    database: {
      tables?: number;
      views?: number;
      functions?: number;
      size_mb?: number;
    };
    storage: {
      buckets?: number;
      files?: number;
      used_gb?: number;
      available_gb?: number;
    };
    auth?: {
      users?: number;
    };
    functions?: {
      deployed?: number;
      invocations?: number;
    };
=======
  database?: {
    host: string;
    version: string;
    postgres_engine: string;
    release_channel: string;
  };
  stats?: ProjectStats;
}

export interface ProjectStats {
  database: {
    tables: number;
    views: number;
    functions: number;
    size_bytes: number;
    size_mb: number;
  };
  storage: {
    buckets: number;
    files: number;
    used_bytes: number;
    used_gb: number;
    available_bytes: number;
    available_gb: number;
  };
  functions: {
    deployed: number;
    invocations: number;
  };
  auth?: {
    users: number;
    sessions: number;
    providers: string[];
>>>>>>> 9c0d1995
  };
}

export interface SupabaseStats {
  projects: SupabaseProject[];
  totalProjects: number;
}

export interface SupabaseApiKey {
  name: string;
  api_key: string;
}

export interface SupabaseCredentials {
  anonKey?: string;
  supabaseUrl?: string;
}<|MERGE_RESOLUTION|>--- conflicted
+++ resolved
@@ -13,28 +13,6 @@
   region: string;
   created_at: string;
   status: string;
-<<<<<<< HEAD
-  stats?: {
-    database: {
-      tables?: number;
-      views?: number;
-      functions?: number;
-      size_mb?: number;
-    };
-    storage: {
-      buckets?: number;
-      files?: number;
-      used_gb?: number;
-      available_gb?: number;
-    };
-    auth?: {
-      users?: number;
-    };
-    functions?: {
-      deployed?: number;
-      invocations?: number;
-    };
-=======
   database?: {
     host: string;
     version: string;
@@ -68,7 +46,6 @@
     users: number;
     sessions: number;
     providers: string[];
->>>>>>> 9c0d1995
   };
 }
 
