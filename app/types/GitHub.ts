export interface GitHubUserResponse {
  login: string;
  avatar_url: string;
  html_url: string;
  name: string;
  bio: string;
  public_repos: number;
  followers: number;
  following: number;
  public_gists: number;
  created_at: string;
  updated_at: string;
}

export interface GitLabProjectInfo {
  id: string;
  name: string;
  full_name: string;
  html_url: string;
  description: string;
  stargazers_count: number;
  forks_count: number;
  default_branch: string;
  updated_at: string;
  language: string;
  languages_url: string;
}

export interface GitHubRepoInfo {
  id: string;
  name: string;
  full_name: string;
  html_url: string;
  clone_url: string;
  description: string;
  stargazers_count: number;
  forks_count: number;
  default_branch: string;
  updated_at: string;
  language?: string;
  languages_url: string;
  private?: boolean;
  topics?: string[];
  archived?: boolean;
  fork?: boolean;
  issues_count?: number;
  pull_requests_count?: number;
  license?: {
    name: string;
    spdx_id: string;
  };
  branches_count?: number;
  contributors_count?: number;
  size?: number;
}

export interface GitHubContent {
  name: string;
  path: string;
  sha: string;
  size: number;
  url: string;
  html_url: string;
  git_url: string;
  download_url: string;
  type: string;
  content: string;
  encoding: string;
}

export interface GitHubBranch {
  name: string;
  commit: {
    sha: string;
    url: string;
  };
}

export interface GitHubBlobResponse {
  content: string;
  encoding: string;
  sha: string;
  size: number;
  url: string;
}

export interface GitHubOrganization {
  login: string;
  name?: string;
  avatar_url: string;
  description: string;
  html_url: string;
  public_repos?: number;
  followers?: number;
}

export interface GitHubEvent {
  id: string;
  type: string;
  created_at: string;
  repo: {
    name: string;
    url: string;
  };
  payload?: {
    action?: string;
    ref?: string;
    ref_type?: string;
    description?: string;
  };
}

export interface GitHubLanguageStats {
  [key: string]: number;
}

export interface GitHubStats {
  repos: GitHubRepoInfo[];
  totalStars?: number;
  totalForks?: number;
  organizations: GitHubOrganization[];
  recentActivity: GitHubEvent[];
  languages: GitHubLanguageStats;
  totalGists: number;
<<<<<<< HEAD
  mostUsedLanguages?: Array<{
    language: string;
    bytes: number;
    repos: number;
  }>;
  publicRepos?: number;
  privateRepos?: number;
  totalBranches?: number;
  accountAge?: number;
  publicGists?: number;
  privateGists?: number;
  stars?: number;
  forks?: number;
  followers?: number;
  totalContributors?: number;
  totalIssues?: number;
  totalPullRequests?: number;
  lastUpdated?: string;
  recentCommits?: number;
=======
  publicRepos: number;
  privateRepos: number;
  stars: number;
  forks: number;
  followers: number;
  publicGists: number;
  privateGists: number;
  lastUpdated: string;
>>>>>>> 3ea96506
}

export interface GitHubConnection {
  user: GitHubUserResponse | null;
  token: string;
  tokenType: 'classic' | 'fine-grained';
  stats?: GitHubStats;
  rateLimit?: GitHubRateLimits;
}

export interface GitHubTokenInfo {
  token: string;
  scope: string[];
  avatar_url: string;
  name: string | null;
  created_at: string;
  followers: number;
}

export interface GitHubRateLimits {
  limit: number;
  remaining: number;
  reset: Date;
  used: number;
}

export interface GitHubAuthState {
  username: string;
  tokenInfo: GitHubTokenInfo | null;
  isConnected: boolean;
  isVerifying: boolean;
  isLoadingRepos: boolean;
  rateLimits?: GitHubRateLimits;
}

export interface RepositoryStats {
  totalFiles: number;
  totalSize: number;
  languages: Record<string, number>;
  hasPackageJson: boolean;
  hasDependencies: boolean;
}<|MERGE_RESOLUTION|>--- conflicted
+++ resolved
@@ -31,27 +31,15 @@
   name: string;
   full_name: string;
   html_url: string;
-  clone_url: string;
   description: string;
   stargazers_count: number;
   forks_count: number;
   default_branch: string;
   updated_at: string;
-  language?: string;
+  language: string;
   languages_url: string;
   private?: boolean;
   topics?: string[];
-  archived?: boolean;
-  fork?: boolean;
-  issues_count?: number;
-  pull_requests_count?: number;
-  license?: {
-    name: string;
-    spdx_id: string;
-  };
-  branches_count?: number;
-  contributors_count?: number;
-  size?: number;
 }
 
 export interface GitHubContent {
@@ -86,12 +74,9 @@
 
 export interface GitHubOrganization {
   login: string;
-  name?: string;
   avatar_url: string;
   description: string;
   html_url: string;
-  public_repos?: number;
-  followers?: number;
 }
 
 export interface GitHubEvent {
@@ -102,7 +87,7 @@
     name: string;
     url: string;
   };
-  payload?: {
+  payload: {
     action?: string;
     ref?: string;
     ref_type?: string;
@@ -116,33 +101,12 @@
 
 export interface GitHubStats {
   repos: GitHubRepoInfo[];
-  totalStars?: number;
-  totalForks?: number;
+  totalStars: number;
+  totalForks: number;
   organizations: GitHubOrganization[];
   recentActivity: GitHubEvent[];
   languages: GitHubLanguageStats;
   totalGists: number;
-<<<<<<< HEAD
-  mostUsedLanguages?: Array<{
-    language: string;
-    bytes: number;
-    repos: number;
-  }>;
-  publicRepos?: number;
-  privateRepos?: number;
-  totalBranches?: number;
-  accountAge?: number;
-  publicGists?: number;
-  privateGists?: number;
-  stars?: number;
-  forks?: number;
-  followers?: number;
-  totalContributors?: number;
-  totalIssues?: number;
-  totalPullRequests?: number;
-  lastUpdated?: string;
-  recentCommits?: number;
-=======
   publicRepos: number;
   privateRepos: number;
   stars: number;
@@ -151,7 +115,6 @@
   publicGists: number;
   privateGists: number;
   lastUpdated: string;
->>>>>>> 3ea96506
 }
 
 export interface GitHubConnection {
