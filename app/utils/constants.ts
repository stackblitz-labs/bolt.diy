import type { IProviderSetting } from '~/types/model';

import { LLMManager } from '~/lib/modules/llm/manager';
import type { ModelInfo } from '~/lib/modules/llm/types';

export const WORK_DIR_NAME = 'project';
export const WORK_DIR = `/home/${WORK_DIR_NAME}`;
export const MODIFICATIONS_TAG_NAME = 'bolt_file_modifications';
export const MODEL_REGEX = /^\[Model: (.*?)\]\n\n/;
export const PROVIDER_REGEX = /\[Provider: (.*?)\]\n\n/;
export const DEFAULT_MODEL = 'claude-3-5-sonnet-latest';
export const PROMPT_COOKIE_KEY = 'cachedPrompt';

<<<<<<< HEAD
const logger = createScopedLogger('Constants');

const PROVIDER_LIST: ProviderInfo[] = [
  {
    name: 'Anthropic',
    staticModels: [
      {
        name: 'claude-3-5-sonnet-latest',
        label: 'Claude 3.5 Sonnet (new)',
        provider: 'Anthropic',
        maxTokenAllowed: 8000,
      },
      {
        name: 'claude-3-5-sonnet-20240620',
        label: 'Claude 3.5 Sonnet (old)',
        provider: 'Anthropic',
        maxTokenAllowed: 8000,
      },
      {
        name: 'claude-3-5-haiku-latest',
        label: 'Claude 3.5 Haiku (new)',
        provider: 'Anthropic',
        maxTokenAllowed: 8000,
      },
      { name: 'claude-3-opus-latest', label: 'Claude 3 Opus', provider: 'Anthropic', maxTokenAllowed: 8000 },
      { name: 'claude-3-sonnet-20240229', label: 'Claude 3 Sonnet', provider: 'Anthropic', maxTokenAllowed: 8000 },
      { name: 'claude-3-haiku-20240307', label: 'Claude 3 Haiku', provider: 'Anthropic', maxTokenAllowed: 8000 },
    ],
    getApiKeyLink: 'https://console.anthropic.com/settings/keys',
  },
  {
    name: 'Ollama',
    staticModels: [],
    getDynamicModels: getOllamaModels,
    getApiKeyLink: 'https://ollama.com/download',
    labelForGetApiKey: 'Download Ollama',
    icon: 'i-ph:cloud-arrow-down',
  },
  {
    name: 'OpenAILike',
    staticModels: [],
    getDynamicModels: getOpenAILikeModels,
  },
  {
    name: 'Cohere',
    staticModels: [
      { name: 'command-r-plus-08-2024', label: 'Command R plus Latest', provider: 'Cohere', maxTokenAllowed: 4096 },
      { name: 'command-r-08-2024', label: 'Command R Latest', provider: 'Cohere', maxTokenAllowed: 4096 },
      { name: 'command-r-plus', label: 'Command R plus', provider: 'Cohere', maxTokenAllowed: 4096 },
      { name: 'command-r', label: 'Command R', provider: 'Cohere', maxTokenAllowed: 4096 },
      { name: 'command', label: 'Command', provider: 'Cohere', maxTokenAllowed: 4096 },
      { name: 'command-nightly', label: 'Command Nightly', provider: 'Cohere', maxTokenAllowed: 4096 },
      { name: 'command-light', label: 'Command Light', provider: 'Cohere', maxTokenAllowed: 4096 },
      { name: 'command-light-nightly', label: 'Command Light Nightly', provider: 'Cohere', maxTokenAllowed: 4096 },
      { name: 'c4ai-aya-expanse-8b', label: 'c4AI Aya Expanse 8b', provider: 'Cohere', maxTokenAllowed: 4096 },
      { name: 'c4ai-aya-expanse-32b', label: 'c4AI Aya Expanse 32b', provider: 'Cohere', maxTokenAllowed: 4096 },
    ],
    getApiKeyLink: 'https://dashboard.cohere.com/api-keys',
  },
  {
    name: 'OpenRouter',
    staticModels: [
      { name: 'gpt-4o', label: 'GPT-4o', provider: 'OpenAI', maxTokenAllowed: 8000 },
      {
        name: 'anthropic/claude-3.5-sonnet',
        label: 'Anthropic: Claude 3.5 Sonnet (OpenRouter)',
        provider: 'OpenRouter',
        maxTokenAllowed: 8000,
      },
      {
        name: 'anthropic/claude-3-haiku',
        label: 'Anthropic: Claude 3 Haiku (OpenRouter)',
        provider: 'OpenRouter',
        maxTokenAllowed: 8000,
      },
      {
        name: 'deepseek/deepseek-coder',
        label: 'Deepseek-Coder V2 236B (OpenRouter)',
        provider: 'OpenRouter',
        maxTokenAllowed: 8000,
      },
      {
        name: 'google/gemini-flash-1.5',
        label: 'Google Gemini Flash 1.5 (OpenRouter)',
        provider: 'OpenRouter',
        maxTokenAllowed: 8000,
      },
      {
        name: 'google/gemini-pro-1.5',
        label: 'Google Gemini Pro 1.5 (OpenRouter)',
        provider: 'OpenRouter',
        maxTokenAllowed: 8000,
      },
      { name: 'x-ai/grok-beta', label: 'xAI Grok Beta (OpenRouter)', provider: 'OpenRouter', maxTokenAllowed: 8000 },
      {
        name: 'mistralai/mistral-nemo',
        label: 'OpenRouter Mistral Nemo (OpenRouter)',
        provider: 'OpenRouter',
        maxTokenAllowed: 8000,
      },
      {
        name: 'qwen/qwen-110b-chat',
        label: 'OpenRouter Qwen 110b Chat (OpenRouter)',
        provider: 'OpenRouter',
        maxTokenAllowed: 8000,
      },
      { name: 'cohere/command', label: 'Cohere Command (OpenRouter)', provider: 'OpenRouter', maxTokenAllowed: 4096 },
    ],
    getDynamicModels: getOpenRouterModels,
    getApiKeyLink: 'https://openrouter.ai/settings/keys',
  },
  {
    name: 'Google',
    staticModels: [
      { name: 'gemini-1.5-flash-latest', label: 'Gemini 1.5 Flash', provider: 'Google', maxTokenAllowed: 8192 },
      { name: 'gemini-2.0-flash-exp', label: 'Gemini 2.0 Flash', provider: 'Google', maxTokenAllowed: 8192 },
      { name: 'gemini-1.5-flash-002', label: 'Gemini 1.5 Flash-002', provider: 'Google', maxTokenAllowed: 8192 },
      { name: 'gemini-1.5-flash-8b', label: 'Gemini 1.5 Flash-8b', provider: 'Google', maxTokenAllowed: 8192 },
      { name: 'gemini-1.5-pro-latest', label: 'Gemini 1.5 Pro', provider: 'Google', maxTokenAllowed: 8192 },
      { name: 'gemini-1.5-pro-002', label: 'Gemini 1.5 Pro-002', provider: 'Google', maxTokenAllowed: 8192 },
      { name: 'gemini-exp-1206', label: 'Gemini exp-1206', provider: 'Google', maxTokenAllowed: 8192 },
    ],
    getApiKeyLink: 'https://aistudio.google.com/app/apikey',
  },
  {
    name: 'Groq',
    staticModels: [
      { name: 'llama-3.1-8b-instant', label: 'Llama 3.1 8b (Groq)', provider: 'Groq', maxTokenAllowed: 8000 },
      { name: 'llama-3.2-11b-vision-preview', label: 'Llama 3.2 11b (Groq)', provider: 'Groq', maxTokenAllowed: 8000 },
      { name: 'llama-3.2-90b-vision-preview', label: 'Llama 3.2 90b (Groq)', provider: 'Groq', maxTokenAllowed: 8000 },
      { name: 'llama-3.2-3b-preview', label: 'Llama 3.2 3b (Groq)', provider: 'Groq', maxTokenAllowed: 8000 },
      { name: 'llama-3.2-1b-preview', label: 'Llama 3.2 1b (Groq)', provider: 'Groq', maxTokenAllowed: 8000 },
      { name: 'llama-3.3-70b-versatile', label: 'Llama 3.3 70b (Groq)', provider: 'Groq', maxTokenAllowed: 8000 },
    ],
    getApiKeyLink: 'https://console.groq.com/keys',
  },
  {
    name: 'HuggingFace',
    staticModels: [
      {
        name: 'Qwen/Qwen2.5-Coder-32B-Instruct',
        label: 'Qwen2.5-Coder-32B-Instruct (HuggingFace)',
        provider: 'HuggingFace',
        maxTokenAllowed: 8000,
      },
      {
        name: '01-ai/Yi-1.5-34B-Chat',
        label: 'Yi-1.5-34B-Chat (HuggingFace)',
        provider: 'HuggingFace',
        maxTokenAllowed: 8000,
      },
      {
        name: 'codellama/CodeLlama-34b-Instruct-hf',
        label: 'CodeLlama-34b-Instruct (HuggingFace)',
        provider: 'HuggingFace',
        maxTokenAllowed: 8000,
      },
      {
        name: 'NousResearch/Hermes-3-Llama-3.1-8B',
        label: 'Hermes-3-Llama-3.1-8B (HuggingFace)',
        provider: 'HuggingFace',
        maxTokenAllowed: 8000,
      },
      {
        name: 'Qwen/Qwen2.5-Coder-32B-Instruct',
        label: 'Qwen2.5-Coder-32B-Instruct (HuggingFace)',
        provider: 'HuggingFace',
        maxTokenAllowed: 8000,
      },
      {
        name: 'Qwen/Qwen2.5-72B-Instruct',
        label: 'Qwen2.5-72B-Instruct (HuggingFace)',
        provider: 'HuggingFace',
        maxTokenAllowed: 8000,
      },
      {
        name: 'meta-llama/Llama-3.1-70B-Instruct',
        label: 'Llama-3.1-70B-Instruct (HuggingFace)',
        provider: 'HuggingFace',
        maxTokenAllowed: 8000,
      },
      {
        name: 'meta-llama/Llama-3.1-405B',
        label: 'Llama-3.1-405B (HuggingFace)',
        provider: 'HuggingFace',
        maxTokenAllowed: 8000,
      },
      {
        name: '01-ai/Yi-1.5-34B-Chat',
        label: 'Yi-1.5-34B-Chat (HuggingFace)',
        provider: 'HuggingFace',
        maxTokenAllowed: 8000,
      },
      {
        name: 'codellama/CodeLlama-34b-Instruct-hf',
        label: 'CodeLlama-34b-Instruct (HuggingFace)',
        provider: 'HuggingFace',
        maxTokenAllowed: 8000,
      },
      {
        name: 'NousResearch/Hermes-3-Llama-3.1-8B',
        label: 'Hermes-3-Llama-3.1-8B (HuggingFace)',
        provider: 'HuggingFace',
        maxTokenAllowed: 8000,
      },
    ],
    getApiKeyLink: 'https://huggingface.co/settings/tokens',
  },

  {
    name: 'OpenAI',
    staticModels: [
      { name: 'gpt-4o-mini', label: 'GPT-4o Mini', provider: 'OpenAI', maxTokenAllowed: 8000 },
      { name: 'gpt-4-turbo', label: 'GPT-4 Turbo', provider: 'OpenAI', maxTokenAllowed: 8000 },
      { name: 'gpt-4', label: 'GPT-4', provider: 'OpenAI', maxTokenAllowed: 8000 },
      { name: 'gpt-3.5-turbo', label: 'GPT-3.5 Turbo', provider: 'OpenAI', maxTokenAllowed: 8000 },
    ],
    getApiKeyLink: 'https://platform.openai.com/api-keys',
  },
  {
    name: 'xAI',
    staticModels: [{ name: 'grok-beta', label: 'xAI Grok Beta', provider: 'xAI', maxTokenAllowed: 8000 }],
    getApiKeyLink: 'https://docs.x.ai/docs/quickstart#creating-an-api-key',
  },
  {
    name: 'Deepseek',
    staticModels: [
      { name: 'deepseek-coder', label: 'Deepseek-Coder', provider: 'Deepseek', maxTokenAllowed: 8000 },
      { name: 'deepseek-chat', label: 'Deepseek-Chat', provider: 'Deepseek', maxTokenAllowed: 8000 },
    ],
    getApiKeyLink: 'https://platform.deepseek.com/apiKeys',
  },
  {
    name: 'Mistral',
    staticModels: [
      { name: 'open-mistral-7b', label: 'Mistral 7B', provider: 'Mistral', maxTokenAllowed: 8000 },
      { name: 'open-mixtral-8x7b', label: 'Mistral 8x7B', provider: 'Mistral', maxTokenAllowed: 8000 },
      { name: 'open-mixtral-8x22b', label: 'Mistral 8x22B', provider: 'Mistral', maxTokenAllowed: 8000 },
      { name: 'open-codestral-mamba', label: 'Codestral Mamba', provider: 'Mistral', maxTokenAllowed: 8000 },
      { name: 'open-mistral-nemo', label: 'Mistral Nemo', provider: 'Mistral', maxTokenAllowed: 8000 },
      { name: 'ministral-8b-latest', label: 'Mistral 8B', provider: 'Mistral', maxTokenAllowed: 8000 },
      { name: 'mistral-small-latest', label: 'Mistral Small', provider: 'Mistral', maxTokenAllowed: 8000 },
      { name: 'codestral-latest', label: 'Codestral', provider: 'Mistral', maxTokenAllowed: 8000 },
      { name: 'mistral-large-latest', label: 'Mistral Large Latest', provider: 'Mistral', maxTokenAllowed: 8000 },
    ],
    getApiKeyLink: 'https://console.mistral.ai/api-keys/',
  },
  {
    name: 'LMStudio',
    staticModels: [],
    getDynamicModels: getLMStudioModels,
    getApiKeyLink: 'https://lmstudio.ai/',
    labelForGetApiKey: 'Get LMStudio',
    icon: 'i-ph:cloud-arrow-down',
  },
  {
    name: 'Together',
    getDynamicModels: getTogetherModels,
    staticModels: [
      {
        name: 'Qwen/Qwen2.5-Coder-32B-Instruct',
        label: 'Qwen/Qwen2.5-Coder-32B-Instruct',
        provider: 'Together',
        maxTokenAllowed: 8000,
      },
      {
        name: 'meta-llama/Llama-3.2-90B-Vision-Instruct-Turbo',
        label: 'meta-llama/Llama-3.2-90B-Vision-Instruct-Turbo',
        provider: 'Together',
        maxTokenAllowed: 8000,
      },

      {
        name: 'mistralai/Mixtral-8x7B-Instruct-v0.1',
        label: 'Mixtral 8x7B Instruct',
        provider: 'Together',
        maxTokenAllowed: 8192,
      },
    ],
    getApiKeyLink: 'https://api.together.xyz/settings/api-keys',
  },
  {
    name: 'Perplexity',
    staticModels: [
      {
        name: 'llama-3.1-sonar-small-128k-online',
        label: 'Sonar Small Online',
        provider: 'Perplexity',
        maxTokenAllowed: 8192,
      },
      {
        name: 'llama-3.1-sonar-large-128k-online',
        label: 'Sonar Large Online',
        provider: 'Perplexity',
        maxTokenAllowed: 8192,
      },
      {
        name: 'llama-3.1-sonar-huge-128k-online',
        label: 'Sonar Huge Online',
        provider: 'Perplexity',
        maxTokenAllowed: 8192,
      },
    ],
    getApiKeyLink: 'https://www.perplexity.ai/settings/api',
  },
];

export const DEFAULT_PROVIDER = PROVIDER_LIST[0];

const staticModels: ModelInfo[] = PROVIDER_LIST.map((p) => p.staticModels).flat();

export let MODEL_LIST: ModelInfo[] = [...staticModels];

export async function getModelList(
  apiKeys: Record<string, string>,
  providerSettings?: Record<string, IProviderSetting>,
) {
  MODEL_LIST = [
    ...(
      await Promise.all(
        PROVIDER_LIST.filter(
          (p): p is ProviderInfo & { getDynamicModels: () => Promise<ModelInfo[]> } => !!p.getDynamicModels,
        ).map((p) => p.getDynamicModels(apiKeys, providerSettings?.[p.name])),
      )
    ).flat(),
    ...staticModels,
  ];
  return MODEL_LIST;
}

async function getTogetherModels(apiKeys?: Record<string, string>, settings?: IProviderSetting): Promise<ModelInfo[]> {
  try {
    const baseUrl = settings?.baseUrl || import.meta.env.TOGETHER_API_BASE_URL || '';
    const provider = 'Together';

    if (!baseUrl) {
      return [];
    }

    let apiKey = import.meta.env.OPENAI_LIKE_API_KEY ?? '';

    if (apiKeys && apiKeys[provider]) {
      apiKey = apiKeys[provider];
    }

    if (!apiKey) {
      return [];
    }

    const response = await fetch(`${baseUrl}/models`, {
      headers: {
        Authorization: `Bearer ${apiKey}`,
      },
    });
    const res = (await response.json()) as any;
    const data: any[] = (res || []).filter((model: any) => model.type == 'chat');

    return data.map((m: any) => ({
      name: m.id,
      label: `${m.display_name} - in:$${m.pricing.input.toFixed(
        2,
      )} out:$${m.pricing.output.toFixed(2)} - context ${Math.floor(m.context_length / 1000)}k`,
      provider,
      maxTokenAllowed: 8000,
    }));
  } catch (e) {
    console.error('Error getting OpenAILike models:', e);
    return [];
  }
=======
const llmManager = LLMManager.getInstance(import.meta.env);

export const PROVIDER_LIST = llmManager.getAllProviders();
export const DEFAULT_PROVIDER = llmManager.getDefaultProvider();

let MODEL_LIST = llmManager.getModelList();

/*
 *const PROVIDER_LIST_OLD: ProviderInfo[] = [
 *  {
 *    name: 'Anthropic',
 *    staticModels: [
 *      {
 *        name: 'claude-3-5-sonnet-latest',
 *        label: 'Claude 3.5 Sonnet (new)',
 *        provider: 'Anthropic',
 *        maxTokenAllowed: 8000,
 *      },
 *      {
 *        name: 'claude-3-5-sonnet-20240620',
 *        label: 'Claude 3.5 Sonnet (old)',
 *        provider: 'Anthropic',
 *        maxTokenAllowed: 8000,
 *      },
 *      {
 *        name: 'claude-3-5-haiku-latest',
 *        label: 'Claude 3.5 Haiku (new)',
 *        provider: 'Anthropic',
 *        maxTokenAllowed: 8000,
 *      },
 *      { name: 'claude-3-opus-latest', label: 'Claude 3 Opus', provider: 'Anthropic', maxTokenAllowed: 8000 },
 *      { name: 'claude-3-sonnet-20240229', label: 'Claude 3 Sonnet', provider: 'Anthropic', maxTokenAllowed: 8000 },
 *      { name: 'claude-3-haiku-20240307', label: 'Claude 3 Haiku', provider: 'Anthropic', maxTokenAllowed: 8000 },
 *    ],
 *    getApiKeyLink: 'https://console.anthropic.com/settings/keys',
 *  },
 *  {
 *    name: 'Ollama',
 *    staticModels: [],
 *    getDynamicModels: getOllamaModels,
 *    getApiKeyLink: 'https://ollama.com/download',
 *    labelForGetApiKey: 'Download Ollama',
 *    icon: 'i-ph:cloud-arrow-down',
 *  },
 *  {
 *    name: 'OpenAILike',
 *    staticModels: [],
 *    getDynamicModels: getOpenAILikeModels,
 *  },
 *  {
 *    name: 'Cohere',
 *    staticModels: [
 *      { name: 'command-r-plus-08-2024', label: 'Command R plus Latest', provider: 'Cohere', maxTokenAllowed: 4096 },
 *      { name: 'command-r-08-2024', label: 'Command R Latest', provider: 'Cohere', maxTokenAllowed: 4096 },
 *      { name: 'command-r-plus', label: 'Command R plus', provider: 'Cohere', maxTokenAllowed: 4096 },
 *      { name: 'command-r', label: 'Command R', provider: 'Cohere', maxTokenAllowed: 4096 },
 *      { name: 'command', label: 'Command', provider: 'Cohere', maxTokenAllowed: 4096 },
 *      { name: 'command-nightly', label: 'Command Nightly', provider: 'Cohere', maxTokenAllowed: 4096 },
 *      { name: 'command-light', label: 'Command Light', provider: 'Cohere', maxTokenAllowed: 4096 },
 *      { name: 'command-light-nightly', label: 'Command Light Nightly', provider: 'Cohere', maxTokenAllowed: 4096 },
 *      { name: 'c4ai-aya-expanse-8b', label: 'c4AI Aya Expanse 8b', provider: 'Cohere', maxTokenAllowed: 4096 },
 *      { name: 'c4ai-aya-expanse-32b', label: 'c4AI Aya Expanse 32b', provider: 'Cohere', maxTokenAllowed: 4096 },
 *    ],
 *    getApiKeyLink: 'https://dashboard.cohere.com/api-keys',
 *  },
 *  {
 *    name: 'OpenRouter',
 *    staticModels: [
 *      { name: 'gpt-4o', label: 'GPT-4o', provider: 'OpenAI', maxTokenAllowed: 8000 },
 *      {
 *        name: 'anthropic/claude-3.5-sonnet',
 *        label: 'Anthropic: Claude 3.5 Sonnet (OpenRouter)',
 *        provider: 'OpenRouter',
 *        maxTokenAllowed: 8000,
 *      },
 *      {
 *        name: 'anthropic/claude-3-haiku',
 *        label: 'Anthropic: Claude 3 Haiku (OpenRouter)',
 *        provider: 'OpenRouter',
 *        maxTokenAllowed: 8000,
 *      },
 *      {
 *        name: 'deepseek/deepseek-coder',
 *        label: 'Deepseek-Coder V2 236B (OpenRouter)',
 *        provider: 'OpenRouter',
 *        maxTokenAllowed: 8000,
 *      },
 *      {
 *        name: 'google/gemini-flash-1.5',
 *        label: 'Google Gemini Flash 1.5 (OpenRouter)',
 *        provider: 'OpenRouter',
 *        maxTokenAllowed: 8000,
 *      },
 *      {
 *        name: 'google/gemini-pro-1.5',
 *        label: 'Google Gemini Pro 1.5 (OpenRouter)',
 *        provider: 'OpenRouter',
 *        maxTokenAllowed: 8000,
 *      },
 *      { name: 'x-ai/grok-beta', label: 'xAI Grok Beta (OpenRouter)', provider: 'OpenRouter', maxTokenAllowed: 8000 },
 *      {
 *        name: 'mistralai/mistral-nemo',
 *        label: 'OpenRouter Mistral Nemo (OpenRouter)',
 *        provider: 'OpenRouter',
 *        maxTokenAllowed: 8000,
 *      },
 *      {
 *        name: 'qwen/qwen-110b-chat',
 *        label: 'OpenRouter Qwen 110b Chat (OpenRouter)',
 *        provider: 'OpenRouter',
 *        maxTokenAllowed: 8000,
 *      },
 *      { name: 'cohere/command', label: 'Cohere Command (OpenRouter)', provider: 'OpenRouter', maxTokenAllowed: 4096 },
 *    ],
 *    getDynamicModels: getOpenRouterModels,
 *    getApiKeyLink: 'https://openrouter.ai/settings/keys',
 *  },
 *  {
 *    name: 'Google',
 *    staticModels: [
 *      { name: 'gemini-1.5-flash-latest', label: 'Gemini 1.5 Flash', provider: 'Google', maxTokenAllowed: 8192 },
 *      { name: 'gemini-2.0-flash-exp', label: 'Gemini 2.0 Flash', provider: 'Google', maxTokenAllowed: 8192 },
 *      { name: 'gemini-1.5-flash-002', label: 'Gemini 1.5 Flash-002', provider: 'Google', maxTokenAllowed: 8192 },
 *      { name: 'gemini-1.5-flash-8b', label: 'Gemini 1.5 Flash-8b', provider: 'Google', maxTokenAllowed: 8192 },
 *      { name: 'gemini-1.5-pro-latest', label: 'Gemini 1.5 Pro', provider: 'Google', maxTokenAllowed: 8192 },
 *      { name: 'gemini-1.5-pro-002', label: 'Gemini 1.5 Pro-002', provider: 'Google', maxTokenAllowed: 8192 },
 *      { name: 'gemini-exp-1206', label: 'Gemini exp-1206', provider: 'Google', maxTokenAllowed: 8192 },
 *    ],
 *    getApiKeyLink: 'https://aistudio.google.com/app/apikey',
 *  },
 *  {
 *    name: 'Groq',
 *    staticModels: [
 *      { name: 'llama-3.1-8b-instant', label: 'Llama 3.1 8b (Groq)', provider: 'Groq', maxTokenAllowed: 8000 },
 *      { name: 'llama-3.2-11b-vision-preview', label: 'Llama 3.2 11b (Groq)', provider: 'Groq', maxTokenAllowed: 8000 },
 *      { name: 'llama-3.2-90b-vision-preview', label: 'Llama 3.2 90b (Groq)', provider: 'Groq', maxTokenAllowed: 8000 },
 *      { name: 'llama-3.2-3b-preview', label: 'Llama 3.2 3b (Groq)', provider: 'Groq', maxTokenAllowed: 8000 },
 *      { name: 'llama-3.2-1b-preview', label: 'Llama 3.2 1b (Groq)', provider: 'Groq', maxTokenAllowed: 8000 },
 *      { name: 'llama-3.3-70b-versatile', label: 'Llama 3.3 70b (Groq)', provider: 'Groq', maxTokenAllowed: 8000 },
 *    ],
 *    getApiKeyLink: 'https://console.groq.com/keys',
 *  },
 *  {
 *    name: 'HuggingFace',
 *    staticModels: [
 *      {
 *        name: 'Qwen/Qwen2.5-Coder-32B-Instruct',
 *        label: 'Qwen2.5-Coder-32B-Instruct (HuggingFace)',
 *        provider: 'HuggingFace',
 *        maxTokenAllowed: 8000,
 *      },
 *      {
 *        name: '01-ai/Yi-1.5-34B-Chat',
 *        label: 'Yi-1.5-34B-Chat (HuggingFace)',
 *        provider: 'HuggingFace',
 *        maxTokenAllowed: 8000,
 *      },
 *      {
 *        name: 'codellama/CodeLlama-34b-Instruct-hf',
 *        label: 'CodeLlama-34b-Instruct (HuggingFace)',
 *        provider: 'HuggingFace',
 *        maxTokenAllowed: 8000,
 *      },
 *      {
 *        name: 'NousResearch/Hermes-3-Llama-3.1-8B',
 *        label: 'Hermes-3-Llama-3.1-8B (HuggingFace)',
 *        provider: 'HuggingFace',
 *        maxTokenAllowed: 8000,
 *      },
 *      {
 *        name: 'Qwen/Qwen2.5-Coder-32B-Instruct',
 *        label: 'Qwen2.5-Coder-32B-Instruct (HuggingFace)',
 *        provider: 'HuggingFace',
 *        maxTokenAllowed: 8000,
 *      },
 *      {
 *        name: 'Qwen/Qwen2.5-72B-Instruct',
 *        label: 'Qwen2.5-72B-Instruct (HuggingFace)',
 *        provider: 'HuggingFace',
 *        maxTokenAllowed: 8000,
 *      },
 *      {
 *        name: 'meta-llama/Llama-3.1-70B-Instruct',
 *        label: 'Llama-3.1-70B-Instruct (HuggingFace)',
 *        provider: 'HuggingFace',
 *        maxTokenAllowed: 8000,
 *      },
 *      {
 *        name: 'meta-llama/Llama-3.1-405B',
 *        label: 'Llama-3.1-405B (HuggingFace)',
 *        provider: 'HuggingFace',
 *        maxTokenAllowed: 8000,
 *      },
 *      {
 *        name: '01-ai/Yi-1.5-34B-Chat',
 *        label: 'Yi-1.5-34B-Chat (HuggingFace)',
 *        provider: 'HuggingFace',
 *        maxTokenAllowed: 8000,
 *      },
 *      {
 *        name: 'codellama/CodeLlama-34b-Instruct-hf',
 *        label: 'CodeLlama-34b-Instruct (HuggingFace)',
 *        provider: 'HuggingFace',
 *        maxTokenAllowed: 8000,
 *      },
 *      {
 *        name: 'NousResearch/Hermes-3-Llama-3.1-8B',
 *        label: 'Hermes-3-Llama-3.1-8B (HuggingFace)',
 *        provider: 'HuggingFace',
 *        maxTokenAllowed: 8000,
 *      },
 *    ],
 *    getApiKeyLink: 'https://huggingface.co/settings/tokens',
 *  },
 *  {
 *    name: 'OpenAI',
 *    staticModels: [
 *      { name: 'gpt-4o-mini', label: 'GPT-4o Mini', provider: 'OpenAI', maxTokenAllowed: 8000 },
 *      { name: 'gpt-4-turbo', label: 'GPT-4 Turbo', provider: 'OpenAI', maxTokenAllowed: 8000 },
 *      { name: 'gpt-4', label: 'GPT-4', provider: 'OpenAI', maxTokenAllowed: 8000 },
 *      { name: 'gpt-3.5-turbo', label: 'GPT-3.5 Turbo', provider: 'OpenAI', maxTokenAllowed: 8000 },
 *    ],
 *    getApiKeyLink: 'https://platform.openai.com/api-keys',
 *  },
 *  {
 *    name: 'xAI',
 *    staticModels: [{ name: 'grok-beta', label: 'xAI Grok Beta', provider: 'xAI', maxTokenAllowed: 8000 }],
 *    getApiKeyLink: 'https://docs.x.ai/docs/quickstart#creating-an-api-key',
 *  },
 *  {
 *    name: 'Deepseek',
 *    staticModels: [
 *      { name: 'deepseek-coder', label: 'Deepseek-Coder', provider: 'Deepseek', maxTokenAllowed: 8000 },
 *      { name: 'deepseek-chat', label: 'Deepseek-Chat', provider: 'Deepseek', maxTokenAllowed: 8000 },
 *    ],
 *    getApiKeyLink: 'https://platform.deepseek.com/apiKeys',
 *  },
 *  {
 *    name: 'Mistral',
 *    staticModels: [
 *      { name: 'open-mistral-7b', label: 'Mistral 7B', provider: 'Mistral', maxTokenAllowed: 8000 },
 *      { name: 'open-mixtral-8x7b', label: 'Mistral 8x7B', provider: 'Mistral', maxTokenAllowed: 8000 },
 *      { name: 'open-mixtral-8x22b', label: 'Mistral 8x22B', provider: 'Mistral', maxTokenAllowed: 8000 },
 *      { name: 'open-codestral-mamba', label: 'Codestral Mamba', provider: 'Mistral', maxTokenAllowed: 8000 },
 *      { name: 'open-mistral-nemo', label: 'Mistral Nemo', provider: 'Mistral', maxTokenAllowed: 8000 },
 *      { name: 'ministral-8b-latest', label: 'Mistral 8B', provider: 'Mistral', maxTokenAllowed: 8000 },
 *      { name: 'mistral-small-latest', label: 'Mistral Small', provider: 'Mistral', maxTokenAllowed: 8000 },
 *      { name: 'codestral-latest', label: 'Codestral', provider: 'Mistral', maxTokenAllowed: 8000 },
 *      { name: 'mistral-large-latest', label: 'Mistral Large Latest', provider: 'Mistral', maxTokenAllowed: 8000 },
 *    ],
 *    getApiKeyLink: 'https://console.mistral.ai/api-keys/',
 *  },
 *  {
 *    name: 'LMStudio',
 *    staticModels: [],
 *    getDynamicModels: getLMStudioModels,
 *    getApiKeyLink: 'https://lmstudio.ai/',
 *    labelForGetApiKey: 'Get LMStudio',
 *    icon: 'i-ph:cloud-arrow-down',
 *  },
 *  {
 *    name: 'Together',
 *    getDynamicModels: getTogetherModels,
 *    staticModels: [
 *      {
 *        name: 'Qwen/Qwen2.5-Coder-32B-Instruct',
 *        label: 'Qwen/Qwen2.5-Coder-32B-Instruct',
 *        provider: 'Together',
 *        maxTokenAllowed: 8000,
 *      },
 *      {
 *        name: 'meta-llama/Llama-3.2-90B-Vision-Instruct-Turbo',
 *        label: 'meta-llama/Llama-3.2-90B-Vision-Instruct-Turbo',
 *        provider: 'Together',
 *        maxTokenAllowed: 8000,
 *      },
 *
 *      {
 *        name: 'mistralai/Mixtral-8x7B-Instruct-v0.1',
 *        label: 'Mixtral 8x7B Instruct',
 *        provider: 'Together',
 *        maxTokenAllowed: 8192,
 *      },
 *    ],
 *    getApiKeyLink: 'https://api.together.xyz/settings/api-keys',
 *  },
 *  {
 *    name: 'Perplexity',
 *    staticModels: [
 *      {
 *        name: 'llama-3.1-sonar-small-128k-online',
 *        label: 'Sonar Small Online',
 *        provider: 'Perplexity',
 *        maxTokenAllowed: 8192,
 *      },
 *      {
 *        name: 'llama-3.1-sonar-large-128k-online',
 *        label: 'Sonar Large Online',
 *        provider: 'Perplexity',
 *        maxTokenAllowed: 8192,
 *      },
 *      {
 *        name: 'llama-3.1-sonar-huge-128k-online',
 *        label: 'Sonar Huge Online',
 *        provider: 'Perplexity',
 *        maxTokenAllowed: 8192,
 *      },
 *    ],
 *    getApiKeyLink: 'https://www.perplexity.ai/settings/api',
 *  },
 *];
 */

const providerBaseUrlEnvKeys: Record<string, { baseUrlKey?: string; apiTokenKey?: string }> = {};
PROVIDER_LIST.forEach((provider) => {
  providerBaseUrlEnvKeys[provider.name] = {
    baseUrlKey: provider.config.baseUrlKey,
    apiTokenKey: provider.config.apiTokenKey,
  };
});

// Export the getModelList function using the manager
export async function getModelList(options: {
  apiKeys?: Record<string, string>;
  providerSettings?: Record<string, IProviderSetting>;
  serverEnv?: Record<string, string>;
}) {
  return await llmManager.updateModelList(options);
>>>>>>> 79e7e752
}

async function initializeModelList(options: {
  env?: Record<string, string>;
  providerSettings?: Record<string, IProviderSetting>;
  apiKeys?: Record<string, string>;
}): Promise<ModelInfo[]> {
  const { providerSettings, apiKeys, env } = options;
  const list = await getModelList({
    apiKeys,
    providerSettings,
    serverEnv: env,
  });
  MODEL_LIST = list || MODEL_LIST;

  return list;
}

// initializeModelList({})
export { initializeModelList, providerBaseUrlEnvKeys, MODEL_LIST };<|MERGE_RESOLUTION|>--- conflicted
+++ resolved
@@ -11,377 +11,6 @@
 export const DEFAULT_MODEL = 'claude-3-5-sonnet-latest';
 export const PROMPT_COOKIE_KEY = 'cachedPrompt';
 
-<<<<<<< HEAD
-const logger = createScopedLogger('Constants');
-
-const PROVIDER_LIST: ProviderInfo[] = [
-  {
-    name: 'Anthropic',
-    staticModels: [
-      {
-        name: 'claude-3-5-sonnet-latest',
-        label: 'Claude 3.5 Sonnet (new)',
-        provider: 'Anthropic',
-        maxTokenAllowed: 8000,
-      },
-      {
-        name: 'claude-3-5-sonnet-20240620',
-        label: 'Claude 3.5 Sonnet (old)',
-        provider: 'Anthropic',
-        maxTokenAllowed: 8000,
-      },
-      {
-        name: 'claude-3-5-haiku-latest',
-        label: 'Claude 3.5 Haiku (new)',
-        provider: 'Anthropic',
-        maxTokenAllowed: 8000,
-      },
-      { name: 'claude-3-opus-latest', label: 'Claude 3 Opus', provider: 'Anthropic', maxTokenAllowed: 8000 },
-      { name: 'claude-3-sonnet-20240229', label: 'Claude 3 Sonnet', provider: 'Anthropic', maxTokenAllowed: 8000 },
-      { name: 'claude-3-haiku-20240307', label: 'Claude 3 Haiku', provider: 'Anthropic', maxTokenAllowed: 8000 },
-    ],
-    getApiKeyLink: 'https://console.anthropic.com/settings/keys',
-  },
-  {
-    name: 'Ollama',
-    staticModels: [],
-    getDynamicModels: getOllamaModels,
-    getApiKeyLink: 'https://ollama.com/download',
-    labelForGetApiKey: 'Download Ollama',
-    icon: 'i-ph:cloud-arrow-down',
-  },
-  {
-    name: 'OpenAILike',
-    staticModels: [],
-    getDynamicModels: getOpenAILikeModels,
-  },
-  {
-    name: 'Cohere',
-    staticModels: [
-      { name: 'command-r-plus-08-2024', label: 'Command R plus Latest', provider: 'Cohere', maxTokenAllowed: 4096 },
-      { name: 'command-r-08-2024', label: 'Command R Latest', provider: 'Cohere', maxTokenAllowed: 4096 },
-      { name: 'command-r-plus', label: 'Command R plus', provider: 'Cohere', maxTokenAllowed: 4096 },
-      { name: 'command-r', label: 'Command R', provider: 'Cohere', maxTokenAllowed: 4096 },
-      { name: 'command', label: 'Command', provider: 'Cohere', maxTokenAllowed: 4096 },
-      { name: 'command-nightly', label: 'Command Nightly', provider: 'Cohere', maxTokenAllowed: 4096 },
-      { name: 'command-light', label: 'Command Light', provider: 'Cohere', maxTokenAllowed: 4096 },
-      { name: 'command-light-nightly', label: 'Command Light Nightly', provider: 'Cohere', maxTokenAllowed: 4096 },
-      { name: 'c4ai-aya-expanse-8b', label: 'c4AI Aya Expanse 8b', provider: 'Cohere', maxTokenAllowed: 4096 },
-      { name: 'c4ai-aya-expanse-32b', label: 'c4AI Aya Expanse 32b', provider: 'Cohere', maxTokenAllowed: 4096 },
-    ],
-    getApiKeyLink: 'https://dashboard.cohere.com/api-keys',
-  },
-  {
-    name: 'OpenRouter',
-    staticModels: [
-      { name: 'gpt-4o', label: 'GPT-4o', provider: 'OpenAI', maxTokenAllowed: 8000 },
-      {
-        name: 'anthropic/claude-3.5-sonnet',
-        label: 'Anthropic: Claude 3.5 Sonnet (OpenRouter)',
-        provider: 'OpenRouter',
-        maxTokenAllowed: 8000,
-      },
-      {
-        name: 'anthropic/claude-3-haiku',
-        label: 'Anthropic: Claude 3 Haiku (OpenRouter)',
-        provider: 'OpenRouter',
-        maxTokenAllowed: 8000,
-      },
-      {
-        name: 'deepseek/deepseek-coder',
-        label: 'Deepseek-Coder V2 236B (OpenRouter)',
-        provider: 'OpenRouter',
-        maxTokenAllowed: 8000,
-      },
-      {
-        name: 'google/gemini-flash-1.5',
-        label: 'Google Gemini Flash 1.5 (OpenRouter)',
-        provider: 'OpenRouter',
-        maxTokenAllowed: 8000,
-      },
-      {
-        name: 'google/gemini-pro-1.5',
-        label: 'Google Gemini Pro 1.5 (OpenRouter)',
-        provider: 'OpenRouter',
-        maxTokenAllowed: 8000,
-      },
-      { name: 'x-ai/grok-beta', label: 'xAI Grok Beta (OpenRouter)', provider: 'OpenRouter', maxTokenAllowed: 8000 },
-      {
-        name: 'mistralai/mistral-nemo',
-        label: 'OpenRouter Mistral Nemo (OpenRouter)',
-        provider: 'OpenRouter',
-        maxTokenAllowed: 8000,
-      },
-      {
-        name: 'qwen/qwen-110b-chat',
-        label: 'OpenRouter Qwen 110b Chat (OpenRouter)',
-        provider: 'OpenRouter',
-        maxTokenAllowed: 8000,
-      },
-      { name: 'cohere/command', label: 'Cohere Command (OpenRouter)', provider: 'OpenRouter', maxTokenAllowed: 4096 },
-    ],
-    getDynamicModels: getOpenRouterModels,
-    getApiKeyLink: 'https://openrouter.ai/settings/keys',
-  },
-  {
-    name: 'Google',
-    staticModels: [
-      { name: 'gemini-1.5-flash-latest', label: 'Gemini 1.5 Flash', provider: 'Google', maxTokenAllowed: 8192 },
-      { name: 'gemini-2.0-flash-exp', label: 'Gemini 2.0 Flash', provider: 'Google', maxTokenAllowed: 8192 },
-      { name: 'gemini-1.5-flash-002', label: 'Gemini 1.5 Flash-002', provider: 'Google', maxTokenAllowed: 8192 },
-      { name: 'gemini-1.5-flash-8b', label: 'Gemini 1.5 Flash-8b', provider: 'Google', maxTokenAllowed: 8192 },
-      { name: 'gemini-1.5-pro-latest', label: 'Gemini 1.5 Pro', provider: 'Google', maxTokenAllowed: 8192 },
-      { name: 'gemini-1.5-pro-002', label: 'Gemini 1.5 Pro-002', provider: 'Google', maxTokenAllowed: 8192 },
-      { name: 'gemini-exp-1206', label: 'Gemini exp-1206', provider: 'Google', maxTokenAllowed: 8192 },
-    ],
-    getApiKeyLink: 'https://aistudio.google.com/app/apikey',
-  },
-  {
-    name: 'Groq',
-    staticModels: [
-      { name: 'llama-3.1-8b-instant', label: 'Llama 3.1 8b (Groq)', provider: 'Groq', maxTokenAllowed: 8000 },
-      { name: 'llama-3.2-11b-vision-preview', label: 'Llama 3.2 11b (Groq)', provider: 'Groq', maxTokenAllowed: 8000 },
-      { name: 'llama-3.2-90b-vision-preview', label: 'Llama 3.2 90b (Groq)', provider: 'Groq', maxTokenAllowed: 8000 },
-      { name: 'llama-3.2-3b-preview', label: 'Llama 3.2 3b (Groq)', provider: 'Groq', maxTokenAllowed: 8000 },
-      { name: 'llama-3.2-1b-preview', label: 'Llama 3.2 1b (Groq)', provider: 'Groq', maxTokenAllowed: 8000 },
-      { name: 'llama-3.3-70b-versatile', label: 'Llama 3.3 70b (Groq)', provider: 'Groq', maxTokenAllowed: 8000 },
-    ],
-    getApiKeyLink: 'https://console.groq.com/keys',
-  },
-  {
-    name: 'HuggingFace',
-    staticModels: [
-      {
-        name: 'Qwen/Qwen2.5-Coder-32B-Instruct',
-        label: 'Qwen2.5-Coder-32B-Instruct (HuggingFace)',
-        provider: 'HuggingFace',
-        maxTokenAllowed: 8000,
-      },
-      {
-        name: '01-ai/Yi-1.5-34B-Chat',
-        label: 'Yi-1.5-34B-Chat (HuggingFace)',
-        provider: 'HuggingFace',
-        maxTokenAllowed: 8000,
-      },
-      {
-        name: 'codellama/CodeLlama-34b-Instruct-hf',
-        label: 'CodeLlama-34b-Instruct (HuggingFace)',
-        provider: 'HuggingFace',
-        maxTokenAllowed: 8000,
-      },
-      {
-        name: 'NousResearch/Hermes-3-Llama-3.1-8B',
-        label: 'Hermes-3-Llama-3.1-8B (HuggingFace)',
-        provider: 'HuggingFace',
-        maxTokenAllowed: 8000,
-      },
-      {
-        name: 'Qwen/Qwen2.5-Coder-32B-Instruct',
-        label: 'Qwen2.5-Coder-32B-Instruct (HuggingFace)',
-        provider: 'HuggingFace',
-        maxTokenAllowed: 8000,
-      },
-      {
-        name: 'Qwen/Qwen2.5-72B-Instruct',
-        label: 'Qwen2.5-72B-Instruct (HuggingFace)',
-        provider: 'HuggingFace',
-        maxTokenAllowed: 8000,
-      },
-      {
-        name: 'meta-llama/Llama-3.1-70B-Instruct',
-        label: 'Llama-3.1-70B-Instruct (HuggingFace)',
-        provider: 'HuggingFace',
-        maxTokenAllowed: 8000,
-      },
-      {
-        name: 'meta-llama/Llama-3.1-405B',
-        label: 'Llama-3.1-405B (HuggingFace)',
-        provider: 'HuggingFace',
-        maxTokenAllowed: 8000,
-      },
-      {
-        name: '01-ai/Yi-1.5-34B-Chat',
-        label: 'Yi-1.5-34B-Chat (HuggingFace)',
-        provider: 'HuggingFace',
-        maxTokenAllowed: 8000,
-      },
-      {
-        name: 'codellama/CodeLlama-34b-Instruct-hf',
-        label: 'CodeLlama-34b-Instruct (HuggingFace)',
-        provider: 'HuggingFace',
-        maxTokenAllowed: 8000,
-      },
-      {
-        name: 'NousResearch/Hermes-3-Llama-3.1-8B',
-        label: 'Hermes-3-Llama-3.1-8B (HuggingFace)',
-        provider: 'HuggingFace',
-        maxTokenAllowed: 8000,
-      },
-    ],
-    getApiKeyLink: 'https://huggingface.co/settings/tokens',
-  },
-
-  {
-    name: 'OpenAI',
-    staticModels: [
-      { name: 'gpt-4o-mini', label: 'GPT-4o Mini', provider: 'OpenAI', maxTokenAllowed: 8000 },
-      { name: 'gpt-4-turbo', label: 'GPT-4 Turbo', provider: 'OpenAI', maxTokenAllowed: 8000 },
-      { name: 'gpt-4', label: 'GPT-4', provider: 'OpenAI', maxTokenAllowed: 8000 },
-      { name: 'gpt-3.5-turbo', label: 'GPT-3.5 Turbo', provider: 'OpenAI', maxTokenAllowed: 8000 },
-    ],
-    getApiKeyLink: 'https://platform.openai.com/api-keys',
-  },
-  {
-    name: 'xAI',
-    staticModels: [{ name: 'grok-beta', label: 'xAI Grok Beta', provider: 'xAI', maxTokenAllowed: 8000 }],
-    getApiKeyLink: 'https://docs.x.ai/docs/quickstart#creating-an-api-key',
-  },
-  {
-    name: 'Deepseek',
-    staticModels: [
-      { name: 'deepseek-coder', label: 'Deepseek-Coder', provider: 'Deepseek', maxTokenAllowed: 8000 },
-      { name: 'deepseek-chat', label: 'Deepseek-Chat', provider: 'Deepseek', maxTokenAllowed: 8000 },
-    ],
-    getApiKeyLink: 'https://platform.deepseek.com/apiKeys',
-  },
-  {
-    name: 'Mistral',
-    staticModels: [
-      { name: 'open-mistral-7b', label: 'Mistral 7B', provider: 'Mistral', maxTokenAllowed: 8000 },
-      { name: 'open-mixtral-8x7b', label: 'Mistral 8x7B', provider: 'Mistral', maxTokenAllowed: 8000 },
-      { name: 'open-mixtral-8x22b', label: 'Mistral 8x22B', provider: 'Mistral', maxTokenAllowed: 8000 },
-      { name: 'open-codestral-mamba', label: 'Codestral Mamba', provider: 'Mistral', maxTokenAllowed: 8000 },
-      { name: 'open-mistral-nemo', label: 'Mistral Nemo', provider: 'Mistral', maxTokenAllowed: 8000 },
-      { name: 'ministral-8b-latest', label: 'Mistral 8B', provider: 'Mistral', maxTokenAllowed: 8000 },
-      { name: 'mistral-small-latest', label: 'Mistral Small', provider: 'Mistral', maxTokenAllowed: 8000 },
-      { name: 'codestral-latest', label: 'Codestral', provider: 'Mistral', maxTokenAllowed: 8000 },
-      { name: 'mistral-large-latest', label: 'Mistral Large Latest', provider: 'Mistral', maxTokenAllowed: 8000 },
-    ],
-    getApiKeyLink: 'https://console.mistral.ai/api-keys/',
-  },
-  {
-    name: 'LMStudio',
-    staticModels: [],
-    getDynamicModels: getLMStudioModels,
-    getApiKeyLink: 'https://lmstudio.ai/',
-    labelForGetApiKey: 'Get LMStudio',
-    icon: 'i-ph:cloud-arrow-down',
-  },
-  {
-    name: 'Together',
-    getDynamicModels: getTogetherModels,
-    staticModels: [
-      {
-        name: 'Qwen/Qwen2.5-Coder-32B-Instruct',
-        label: 'Qwen/Qwen2.5-Coder-32B-Instruct',
-        provider: 'Together',
-        maxTokenAllowed: 8000,
-      },
-      {
-        name: 'meta-llama/Llama-3.2-90B-Vision-Instruct-Turbo',
-        label: 'meta-llama/Llama-3.2-90B-Vision-Instruct-Turbo',
-        provider: 'Together',
-        maxTokenAllowed: 8000,
-      },
-
-      {
-        name: 'mistralai/Mixtral-8x7B-Instruct-v0.1',
-        label: 'Mixtral 8x7B Instruct',
-        provider: 'Together',
-        maxTokenAllowed: 8192,
-      },
-    ],
-    getApiKeyLink: 'https://api.together.xyz/settings/api-keys',
-  },
-  {
-    name: 'Perplexity',
-    staticModels: [
-      {
-        name: 'llama-3.1-sonar-small-128k-online',
-        label: 'Sonar Small Online',
-        provider: 'Perplexity',
-        maxTokenAllowed: 8192,
-      },
-      {
-        name: 'llama-3.1-sonar-large-128k-online',
-        label: 'Sonar Large Online',
-        provider: 'Perplexity',
-        maxTokenAllowed: 8192,
-      },
-      {
-        name: 'llama-3.1-sonar-huge-128k-online',
-        label: 'Sonar Huge Online',
-        provider: 'Perplexity',
-        maxTokenAllowed: 8192,
-      },
-    ],
-    getApiKeyLink: 'https://www.perplexity.ai/settings/api',
-  },
-];
-
-export const DEFAULT_PROVIDER = PROVIDER_LIST[0];
-
-const staticModels: ModelInfo[] = PROVIDER_LIST.map((p) => p.staticModels).flat();
-
-export let MODEL_LIST: ModelInfo[] = [...staticModels];
-
-export async function getModelList(
-  apiKeys: Record<string, string>,
-  providerSettings?: Record<string, IProviderSetting>,
-) {
-  MODEL_LIST = [
-    ...(
-      await Promise.all(
-        PROVIDER_LIST.filter(
-          (p): p is ProviderInfo & { getDynamicModels: () => Promise<ModelInfo[]> } => !!p.getDynamicModels,
-        ).map((p) => p.getDynamicModels(apiKeys, providerSettings?.[p.name])),
-      )
-    ).flat(),
-    ...staticModels,
-  ];
-  return MODEL_LIST;
-}
-
-async function getTogetherModels(apiKeys?: Record<string, string>, settings?: IProviderSetting): Promise<ModelInfo[]> {
-  try {
-    const baseUrl = settings?.baseUrl || import.meta.env.TOGETHER_API_BASE_URL || '';
-    const provider = 'Together';
-
-    if (!baseUrl) {
-      return [];
-    }
-
-    let apiKey = import.meta.env.OPENAI_LIKE_API_KEY ?? '';
-
-    if (apiKeys && apiKeys[provider]) {
-      apiKey = apiKeys[provider];
-    }
-
-    if (!apiKey) {
-      return [];
-    }
-
-    const response = await fetch(`${baseUrl}/models`, {
-      headers: {
-        Authorization: `Bearer ${apiKey}`,
-      },
-    });
-    const res = (await response.json()) as any;
-    const data: any[] = (res || []).filter((model: any) => model.type == 'chat');
-
-    return data.map((m: any) => ({
-      name: m.id,
-      label: `${m.display_name} - in:$${m.pricing.input.toFixed(
-        2,
-      )} out:$${m.pricing.output.toFixed(2)} - context ${Math.floor(m.context_length / 1000)}k`,
-      provider,
-      maxTokenAllowed: 8000,
-    }));
-  } catch (e) {
-    console.error('Error getting OpenAILike models:', e);
-    return [];
-  }
-=======
 const llmManager = LLMManager.getInstance(import.meta.env);
 
 export const PROVIDER_LIST = llmManager.getAllProviders();
@@ -710,7 +339,6 @@
   serverEnv?: Record<string, string>;
 }) {
   return await llmManager.updateModelList(options);
->>>>>>> 79e7e752
 }
 
 async function initializeModelList(options: {
