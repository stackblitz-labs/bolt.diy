--- conflicted
+++ resolved
@@ -1,7 +1,6 @@
 import type { TabType } from './types';
-import { User, Settings, Bell, Star, Database, Cloud, Laptop, Wifi, List, Wrench } from 'lucide-react';
+import { User, Settings, Bell, Star, Database, Cloud, Laptop, Activity, Github, Wrench, List } from 'lucide-react';
 
-<<<<<<< HEAD
 export const TAB_ICONS: Record<TabType, React.ComponentType<{ className?: string }>> = {
   profile: User,
   settings: Settings,
@@ -10,26 +9,13 @@
   data: Database,
   'cloud-providers': Cloud,
   'local-providers': Laptop,
-  connection: Wifi,
+  'service-status': Activity,
+  github: Github,
+  netlify: () => <i-bolt:netlify className="w-5 h-5" />,
+  vercel: () => <i-bolt:vercel className="w-5 h-5" />,
+  supabase: Database,
   'event-logs': List,
   mcp: Wrench,
-=======
-export const TAB_ICONS: Record<TabType, string> = {
-  profile: 'i-ph:user-circle',
-  settings: 'i-ph:gear-six',
-  notifications: 'i-ph:bell',
-  features: 'i-ph:star',
-  data: 'i-ph:database',
-  'cloud-providers': 'i-ph:cloud',
-  'local-providers': 'i-ph:laptop',
-  'service-status': 'i-ph:activity-bold',
-  github: 'i-ph:github-logo',
-  netlify: 'i-bolt:netlify',
-  vercel: 'i-bolt:vercel',
-  supabase: 'i-ph:database',
-  'event-logs': 'i-ph:list-bullets',
-  mcp: 'i-ph:wrench',
->>>>>>> 1aa61faa
 };
 
 export const TAB_LABELS: Record<TabType, string> = {
@@ -40,15 +26,11 @@
   data: 'Data Management',
   'cloud-providers': 'Cloud Providers',
   'local-providers': 'Local Providers',
-<<<<<<< HEAD
-  connection: 'Connection',
-=======
   'service-status': 'Service Status',
   github: 'GitHub',
   netlify: 'Netlify',
   vercel: 'Vercel',
   supabase: 'Supabase',
->>>>>>> 1aa61faa
   'event-logs': 'Event Logs',
   mcp: 'MCP Servers',
 };
@@ -61,15 +43,11 @@
   data: 'Manage your data and storage',
   'cloud-providers': 'Configure cloud AI providers and models',
   'local-providers': 'Configure local AI providers and models',
-<<<<<<< HEAD
-  connection: 'Check connection status and settings',
-=======
   'service-status': 'Monitor cloud LLM service status',
   github: 'Connect and manage GitHub integration',
   netlify: 'Configure Netlify deployment settings',
   vercel: 'Manage Vercel projects and deployments',
   supabase: 'Setup Supabase database connection',
->>>>>>> 1aa61faa
   'event-logs': 'View system events and logs',
   mcp: 'Configure MCP (Model Context Protocol) servers',
 };
@@ -80,15 +58,6 @@
   { id: 'data', visible: true, window: 'user' as const, order: 1 },
   { id: 'cloud-providers', visible: true, window: 'user' as const, order: 2 },
   { id: 'local-providers', visible: true, window: 'user' as const, order: 3 },
-<<<<<<< HEAD
-  { id: 'connection', visible: true, window: 'user' as const, order: 4 },
-  { id: 'notifications', visible: true, window: 'user' as const, order: 5 },
-  { id: 'event-logs', visible: true, window: 'user' as const, order: 6 },
-  { id: 'mcp', visible: true, window: 'user' as const, order: 7 },
-
-  { id: 'profile', visible: true, window: 'user' as const, order: 9 },
-  { id: 'settings', visible: true, window: 'user' as const, order: 10 },
-=======
   { id: 'github', visible: true, window: 'user' as const, order: 4 },
   { id: 'netlify', visible: true, window: 'user' as const, order: 5 },
   { id: 'vercel', visible: true, window: 'user' as const, order: 6 },
@@ -99,7 +68,6 @@
   { id: 'profile', visible: true, window: 'user' as const, order: 11 },
   { id: 'service-status', visible: true, window: 'user' as const, order: 12 },
   { id: 'settings', visible: true, window: 'user' as const, order: 13 },
->>>>>>> 1aa61faa
 
   // User Window Tabs (In dropdown, initially hidden)
 ];