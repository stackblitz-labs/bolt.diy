--- conflicted
+++ resolved
@@ -11,15 +11,11 @@
   | 'data'
   | 'cloud-providers'
   | 'local-providers'
-<<<<<<< HEAD
-  | 'connection'
-=======
   | 'service-status'
   | 'github'
   | 'netlify'
   | 'vercel'
   | 'supabase'
->>>>>>> 1aa61faa
   | 'event-logs'
   | 'mcp';
 
@@ -78,15 +74,11 @@
   data: 'Data Management',
   'cloud-providers': 'Cloud Providers',
   'local-providers': 'Local Providers',
-<<<<<<< HEAD
-  connection: 'Connections',
-=======
   'service-status': 'Service Status',
   github: 'GitHub',
   netlify: 'Netlify',
   vercel: 'Vercel',
   supabase: 'Supabase',
->>>>>>> 1aa61faa
   'event-logs': 'Event Logs',
   mcp: 'MCP Servers',
 };
