--- conflicted
+++ resolved
@@ -1,6 +1,5 @@
 import React, { useEffect, useState, useCallback } from 'react';
 import { Switch } from '~/components/ui/Switch';
-import { Input } from '~/components/ui/Input';
 import { useSettings } from '~/lib/hooks/useSettings';
 import { URL_CONFIGURABLE_PROVIDERS } from '~/lib/stores/settings';
 import type { IProviderConfig } from '~/types/model';
@@ -9,21 +8,14 @@
 import { classNames } from '~/utils/classNames';
 import { toast } from 'react-toastify';
 import { providerBaseUrlEnvKeys } from '~/utils/constants';
-<<<<<<< HEAD
-
-// Removed unused react-icons imports, now using lucide-react
-import { Link, Info, Cloud, Brain, Cpu, Code, Database, Zap, Bot, Github } from 'lucide-react';
-=======
 import { Cloud, Bot, Brain, Cpu, Code, Zap, Database, Github } from 'lucide-react';
 import { Link, Info } from 'lucide-react';
->>>>>>> 9c0d1995
 
 // Add type for provider names to ensure type safety
 type ProviderName =
   | 'AmazonBedrock'
   | 'Anthropic'
   | 'Cohere'
-  | 'Copilot'
   | 'Deepseek'
   | 'Github'
   | 'Google'
@@ -42,10 +34,6 @@
   AmazonBedrock: Cloud,
   Anthropic: Brain,
   Cohere: Cpu,
-<<<<<<< HEAD
-  Copilot: Github,
-=======
->>>>>>> 9c0d1995
   Deepseek: Code,
   Github,
   Google: Cloud,
@@ -63,7 +51,6 @@
 // Update PROVIDER_DESCRIPTIONS to use the same type
 const PROVIDER_DESCRIPTIONS: Partial<Record<ProviderName, string>> = {
   Anthropic: 'Access Claude and other Anthropic models',
-  Copilot: 'Use GitHub Copilot models for AI-powered coding assistance',
   Github: 'Use OpenAI models hosted through GitHub infrastructure',
   OpenAI: 'Use GPT-4, GPT-3.5, and other OpenAI models',
 };
@@ -248,14 +235,16 @@
                     >
                       <div className="flex items-center gap-2 mt-4">
                         {editingProvider === provider.name ? (
-                          <Input
+                          <input
                             type="text"
                             defaultValue={provider.settings.baseUrl}
                             placeholder={`Enter ${provider.name} base URL`}
                             className={classNames(
-                              'flex-1',
-                              'bg-bolt-elements-background-depth-3',
-                              'focus:ring-purple-500/30',
+                              'flex-1 px-3 py-1.5 rounded-lg text-sm',
+                              'bg-bolt-elements-background-depth-3 border border-bolt-elements-borderColor',
+                              'text-bolt-elements-textPrimary placeholder-bolt-elements-textTertiary',
+                              'focus:outline-none focus:ring-2 focus:ring-purple-500/30',
+                              'transition-all duration-200',
                             )}
                             onKeyDown={(e) => {
                               if (e.key === 'Enter') {
