--- conflicted
+++ resolved
@@ -307,8 +307,6 @@
       return;
     }
 
-<<<<<<< HEAD
-=======
     const token = connection.token;
     const data = connection.user;
     Cookies.set('githubToken', token);
@@ -319,7 +317,6 @@
     }
   }, [connection]);
 
->>>>>>> b5593668
   if (isLoading || isConnecting || isFetchingStats) {
     return <LoadingSpinner />;
   }
