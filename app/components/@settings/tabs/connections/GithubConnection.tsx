import React, { useState, useEffect } from 'react';
import { motion } from 'framer-motion';
import { toast } from 'react-toastify';
import { logStore } from '~/lib/stores/logs';
import { classNames } from '~/utils/classNames';
import Cookies from 'js-cookie';
import { Collapsible, CollapsibleTrigger, CollapsibleContent } from '~/components/ui/Collapsible';
import { Button } from '~/components/ui/Button';

interface GitHubUserResponse {
  login: string;
  avatar_url: string;
  html_url: string;
  name: string;
  bio: string;
  public_repos: number;
  followers: number;
  following: number;
  created_at: string;
  public_gists: number;
}

interface GitHubRepoInfo {
  name: string;
  full_name: string;
  html_url: string;
  description: string;
  stargazers_count: number;
  forks_count: number;
  default_branch: string;
  updated_at: string;
  languages_url: string;
}

interface GitHubOrganization {
  login: string;
  avatar_url: string;
  html_url: string;
}

interface GitHubEvent {
  id: string;
  type: string;
  repo: {
    name: string;
  };
  created_at: string;
}

interface GitHubLanguageStats {
  [language: string]: number;
}

interface GitHubStats {
  repos: GitHubRepoInfo[];
  recentActivity: GitHubEvent[];
  languages: GitHubLanguageStats;
  totalGists: number;
  publicRepos: number;
  privateRepos: number;
  stars: number;
  forks: number;
  followers: number;
  publicGists: number;
  privateGists: number;
  lastUpdated: string;

  // Keep these for backward compatibility
  totalStars?: number;
  totalForks?: number;
  organizations?: GitHubOrganization[];
}

interface GitHubConnection {
  user: GitHubUserResponse | null;
  token: string;
  tokenType: 'classic' | 'fine-grained';
  stats?: GitHubStats;
  rateLimit?: {
    limit: number;
    remaining: number;
    reset: number;
  };
}

<<<<<<< HEAD
export default function GithubConnection() {
=======
// Add the GitHub logo SVG component
const GithubLogo = () => (
  <svg viewBox="0 0 24 24" className="w-5 h-5">
    <path
      fill="currentColor"
      d="M12 0c-6.626 0-12 5.373-12 12 0 5.302 3.438 9.8 8.207 11.387.599.111.793-.261.793-.577v-2.234c-3.338.726-4.033-1.416-4.033-1.416-.546-1.387-1.333-1.756-1.333-1.756-1.089-.745.083-.729.083-.729 1.205.084 1.839 1.237 1.839 1.237 1.07 1.834 2.807 1.304 3.492.997.107-.775.418-1.305.762-1.604-2.665-.305-5.467-1.334-5.467-5.931 0-1.311.469-2.381 1.236-3.221-.124-.303-.535-1.524.117-3.176 0 0 1.008-.322 3.301 1.23.957-.266 1.983-.399 3.003-.404 1.02.005 2.047.138 3.006.404 2.291-1.552 3.297-1.23 3.297-1.23.653 1.653.242 2.874.118 3.176.77.84 1.235 1.911 1.235 3.221 0 4.609-2.807 5.624-5.479 5.921.43.372.823 1.102.823 2.222v3.293c0 .319.192.694.801.576 4.765-1.589 8.199-6.086 8.199-11.386 0-6.627-5.373-12-12-12z"
    />
  </svg>
);

export default function GitHubConnection() {
>>>>>>> 73442dde
  const [connection, setConnection] = useState<GitHubConnection>({
    user: null,
    token: '',
    tokenType: 'classic',
  });
  const [isLoading, setIsLoading] = useState(true);
  const [isConnecting, setIsConnecting] = useState(false);
  const [isFetchingStats, setIsFetchingStats] = useState(false);
  const [isStatsExpanded, setIsStatsExpanded] = useState(false);
  const tokenTypeRef = React.useRef<'classic' | 'fine-grained'>('classic');

  const fetchGithubUser = async (token: string) => {
    try {
      console.log('Fetching GitHub user with token:', token.substring(0, 5) + '...');

      // Use server-side API endpoint instead of direct GitHub API call
      const response = await fetch(`/api/system/git-info?action=getUser`, {
        method: 'GET',
        headers: {
          'Content-Type': 'application/json',
          Authorization: `Bearer ${token}`, // Include token in headers for validation
        },
      });

      if (!response.ok) {
        console.error('Error fetching GitHub user. Status:', response.status);
        throw new Error(`Error: ${response.status}`);
      }

      // Get rate limit information from headers
      const rateLimit = {
        limit: parseInt(response.headers.get('x-ratelimit-limit') || '0'),
        remaining: parseInt(response.headers.get('x-ratelimit-remaining') || '0'),
        reset: parseInt(response.headers.get('x-ratelimit-reset') || '0'),
      };

      const data = await response.json();
      console.log('GitHub user API response:', data);

      const { user } = data as { user: GitHubUserResponse };

      // Validate that we received a user object
      if (!user || !user.login) {
        console.error('Invalid user data received:', user);
        throw new Error('Invalid user data received');
      }

      // Use the response data
      setConnection((prev) => ({
        ...prev,
        user,
        token,
        tokenType: tokenTypeRef.current,
        rateLimit,
      }));

      // Set cookies for client-side access
      Cookies.set('githubUsername', user.login);
      Cookies.set('githubToken', token);
      Cookies.set('git:github.com', JSON.stringify({ username: token, password: 'x-oauth-basic' }));

      // Store connection details in localStorage
      localStorage.setItem(
        'github_connection',
        JSON.stringify({
          user,
          token,
          tokenType: tokenTypeRef.current,
        }),
      );

      logStore.logInfo('Connected to GitHub', {
        type: 'system',
        message: `Connected to GitHub as ${user.login}`,
      });

      // Fetch additional GitHub stats
      fetchGitHubStats(token);
    } catch (error) {
      console.error('Failed to fetch GitHub user:', error);
      logStore.logError(`GitHub authentication failed: ${error instanceof Error ? error.message : 'Unknown error'}`, {
        type: 'system',
        message: 'GitHub authentication failed',
      });

      toast.error(`Authentication failed: ${error instanceof Error ? error.message : 'Unknown error'}`);
      throw error; // Rethrow to allow handling in the calling function
    }
  };

  const fetchGitHubStats = async (token: string) => {
    setIsFetchingStats(true);

    try {
      // Get the current user first to ensure we have the latest value
      const userResponse = await fetch('https://api.github.com/user', {
        headers: {
          Authorization: `${connection.tokenType === 'classic' ? 'token' : 'Bearer'} ${token}`,
        },
      });

      if (!userResponse.ok) {
        if (userResponse.status === 401) {
          toast.error('Your GitHub token has expired. Please reconnect your account.');
          handleDisconnect();

          return;
        }

        throw new Error(`Failed to fetch user data: ${userResponse.statusText}`);
      }

      const userData = (await userResponse.json()) as any;

      // Fetch repositories with pagination
      let allRepos: any[] = [];
      let page = 1;
      let hasMore = true;

      while (hasMore) {
        const reposResponse = await fetch(`https://api.github.com/user/repos?per_page=100&page=${page}`, {
          headers: {
            Authorization: `${connection.tokenType === 'classic' ? 'token' : 'Bearer'} ${token}`,
          },
        });

        if (!reposResponse.ok) {
          throw new Error(`Failed to fetch repositories: ${reposResponse.statusText}`);
        }

        const repos = (await reposResponse.json()) as any[];
        allRepos = [...allRepos, ...repos];

        // Check if there are more pages
        const linkHeader = reposResponse.headers.get('Link');
        hasMore = linkHeader?.includes('rel="next"') ?? false;
        page++;
      }

      // Calculate stats
      const repoStats = calculateRepoStats(allRepos);

      // Fetch recent activity
      const eventsResponse = await fetch(`https://api.github.com/users/${userData.login}/events?per_page=10`, {
        headers: {
          Authorization: `${connection.tokenType === 'classic' ? 'token' : 'Bearer'} ${token}`,
        },
      });

      if (!eventsResponse.ok) {
        throw new Error(`Failed to fetch events: ${eventsResponse.statusText}`);
      }

      const events = (await eventsResponse.json()) as any[];
      const recentActivity = events.slice(0, 5).map((event: any) => ({
        id: event.id,
        type: event.type,
        repo: event.repo.name,
        created_at: event.created_at,
      }));

      // Calculate total stars and forks
      const totalStars = allRepos.reduce((sum: number, repo: any) => sum + repo.stargazers_count, 0);
      const totalForks = allRepos.reduce((sum: number, repo: any) => sum + repo.forks_count, 0);
      const privateRepos = allRepos.filter((repo: any) => repo.private).length;

      // Update the stats in the store
      const stats: GitHubStats = {
        repos: repoStats.repos,
        recentActivity,
        languages: repoStats.languages || {},
        totalGists: repoStats.totalGists || 0,
        publicRepos: userData.public_repos || 0,
        privateRepos: privateRepos || 0,
        stars: totalStars || 0,
        forks: totalForks || 0,
        followers: userData.followers || 0,
        publicGists: userData.public_gists || 0,
        privateGists: userData.private_gists || 0,
        lastUpdated: new Date().toISOString(),

        // For backward compatibility
        totalStars: totalStars || 0,
        totalForks: totalForks || 0,
        organizations: [],
      };

      // Get the current user first to ensure we have the latest value
      const currentConnection = JSON.parse(localStorage.getItem('github_connection') || '{}');
      const currentUser = currentConnection.user || connection.user;

      // Update connection with stats
      const updatedConnection: GitHubConnection = {
        user: currentUser,
        token,
        tokenType: connection.tokenType,
        stats,
        rateLimit: connection.rateLimit,
      };

      // Update localStorage
      localStorage.setItem('github_connection', JSON.stringify(updatedConnection));

      // Update state
      setConnection(updatedConnection);

      toast.success('GitHub stats refreshed');
    } catch (error) {
      console.error('Error fetching GitHub stats:', error);
      toast.error(`Failed to fetch GitHub stats: ${error instanceof Error ? error.message : 'Unknown error'}`);
    } finally {
      setIsFetchingStats(false);
    }
  };

  const calculateRepoStats = (repos: any[]) => {
    const repoStats = {
      repos: repos.map((repo: any) => ({
        name: repo.name,
        full_name: repo.full_name,
        html_url: repo.html_url,
        description: repo.description,
        stargazers_count: repo.stargazers_count,
        forks_count: repo.forks_count,
        default_branch: repo.default_branch,
        updated_at: repo.updated_at,
        languages_url: repo.languages_url,
      })),

      languages: {} as Record<string, number>,
      totalGists: 0,
    };

    repos.forEach((repo: any) => {
      fetch(repo.languages_url)
        .then((response) => response.json())
        .then((languages: any) => {
          const typedLanguages = languages as Record<string, number>;
          Object.keys(typedLanguages).forEach((language) => {
            if (!repoStats.languages[language]) {
              repoStats.languages[language] = 0;
            }

            repoStats.languages[language] += 1;
          });
        });
    });

    return repoStats;
  };

  useEffect(() => {
    const loadSavedConnection = async () => {
      setIsLoading(true);

      const savedConnection = localStorage.getItem('github_connection');

      if (savedConnection) {
        try {
          const parsed = JSON.parse(savedConnection);

          if (!parsed.tokenType) {
            parsed.tokenType = 'classic';
          }

          // Update the ref with the parsed token type
          tokenTypeRef.current = parsed.tokenType;

          // Set the connection
          setConnection(parsed);

          // If we have a token but no stats or incomplete stats, fetch them
          if (
            parsed.user &&
            parsed.token &&
            (!parsed.stats || !parsed.stats.repos || parsed.stats.repos.length === 0)
          ) {
            console.log('Fetching missing GitHub stats for saved connection');
            await fetchGitHubStats(parsed.token);
          }
        } catch (error) {
          console.error('Error parsing saved GitHub connection:', error);
          localStorage.removeItem('github_connection');
        }
      } else {
        // Check for environment variable token
        const envToken = import.meta.env.VITE_GITHUB_ACCESS_TOKEN;

        if (envToken) {
          // Check if token type is specified in environment variables
          const envTokenType = import.meta.env.VITE_GITHUB_TOKEN_TYPE;
          console.log('Environment token type:', envTokenType);

          const tokenType =
            envTokenType === 'classic' || envTokenType === 'fine-grained'
              ? (envTokenType as 'classic' | 'fine-grained')
              : 'classic';

          console.log('Using token type:', tokenType);

          // Update both the state and the ref
          tokenTypeRef.current = tokenType;
          setConnection((prev) => ({
            ...prev,
            tokenType,
          }));

          try {
            // Fetch user data with the environment token
            await fetchGithubUser(envToken);
          } catch (error) {
            console.error('Failed to connect with environment token:', error);
          }
        }
      }

      setIsLoading(false);
    };

    loadSavedConnection();
  }, []);

  // Ensure cookies are updated when connection changes
  useEffect(() => {
    if (!connection) {
      return;
    }

    const token = connection.token;
    const data = connection.user;

    if (token) {
      Cookies.set('githubToken', token);
      Cookies.set('git:github.com', JSON.stringify({ username: token, password: 'x-oauth-basic' }));
    }

    if (data) {
      Cookies.set('githubUsername', data.login);
    }
  }, [connection]);

  // Add function to update rate limits
  const updateRateLimits = async (token: string) => {
    try {
      const response = await fetch('https://api.github.com/rate_limit', {
        headers: {
          Authorization: `Bearer ${token}`,
          Accept: 'application/vnd.github.v3+json',
        },
      });

      if (response.ok) {
        const rateLimit = {
          limit: parseInt(response.headers.get('x-ratelimit-limit') || '0'),
          remaining: parseInt(response.headers.get('x-ratelimit-remaining') || '0'),
          reset: parseInt(response.headers.get('x-ratelimit-reset') || '0'),
        };

        setConnection((prev) => ({
          ...prev,
          rateLimit,
        }));
      }
    } catch (error) {
      console.error('Failed to fetch rate limits:', error);
    }
  };

  // Add effect to update rate limits periodically
  useEffect(() => {
    let interval: NodeJS.Timeout;

    if (connection.token && connection.user) {
      updateRateLimits(connection.token);
      interval = setInterval(() => updateRateLimits(connection.token), 60000); // Update every minute
    }

    return () => {
      if (interval) {
        clearInterval(interval);
      }
    };
  }, [connection.token, connection.user]);

  if (isLoading || isConnecting || isFetchingStats) {
    return <LoadingSpinner />;
  }

  const handleConnect = async (event: React.FormEvent) => {
    event.preventDefault();
    setIsConnecting(true);

    try {
      // Update the ref with the current state value before connecting
      tokenTypeRef.current = connection.tokenType;

      /*
       * Save token type to localStorage even before connecting
       * This ensures the token type is persisted even if connection fails
       */
      localStorage.setItem(
        'github_connection',
        JSON.stringify({
          user: null,
          token: connection.token,
          tokenType: connection.tokenType,
        }),
      );

      // Attempt to fetch the user info which validates the token
      await fetchGithubUser(connection.token);

      toast.success('Connected to GitHub successfully');
    } catch (error) {
      console.error('Failed to connect to GitHub:', error);

      // Reset connection state on failure
      setConnection({ user: null, token: connection.token, tokenType: connection.tokenType });

      toast.error(`Failed to connect to GitHub: ${error instanceof Error ? error.message : 'Unknown error'}`);
    } finally {
      setIsConnecting(false);
    }
  };

  const handleDisconnect = () => {
    localStorage.removeItem('github_connection');

    // Remove all GitHub-related cookies
    Cookies.remove('githubToken');
    Cookies.remove('githubUsername');
    Cookies.remove('git:github.com');

    // Reset the token type ref
    tokenTypeRef.current = 'classic';
    setConnection({ user: null, token: '', tokenType: 'classic' });
    toast.success('Disconnected from GitHub');
  };

  return (
    <motion.div
      className="bg-bolt-elements-background dark:bg-bolt-elements-background border border-bolt-elements-borderColor dark:border-bolt-elements-borderColor rounded-lg"
      initial={{ opacity: 0, y: 20 }}
      animate={{ opacity: 1, y: 0 }}
      transition={{ delay: 0.2 }}
    >
      <div className="p-6 space-y-6">
        <div className="flex items-center justify-between">
          <div className="flex items-center gap-2">
            <GithubLogo />
            <h3 className="text-base font-medium text-bolt-elements-textPrimary dark:text-bolt-elements-textPrimary">
              GitHub Connection
            </h3>
          </div>
        </div>

        {!connection.user && (
          <div className="text-xs text-bolt-elements-textSecondary bg-bolt-elements-background-depth-1 dark:bg-bolt-elements-background-depth-1 p-3 rounded-lg mb-4">
            <p className="flex items-center gap-1 mb-1">
              <span className="i-ph:lightbulb w-3.5 h-3.5 text-bolt-elements-icon-success dark:text-bolt-elements-icon-success" />
              <span className="font-medium">Tip:</span> You can also set the{' '}
              <code className="px-1 py-0.5 bg-bolt-elements-background-depth-2 dark:bg-bolt-elements-background-depth-2 rounded">
                VITE_GITHUB_ACCESS_TOKEN
              </code>{' '}
              environment variable to connect automatically.
            </p>
            <p>
              For fine-grained tokens, also set{' '}
              <code className="px-1 py-0.5 bg-bolt-elements-background-depth-2 dark:bg-bolt-elements-background-depth-2 rounded">
                VITE_GITHUB_TOKEN_TYPE=fine-grained
              </code>
            </p>
          </div>
        )}
        <div className="grid grid-cols-1 md:grid-cols-2 gap-4">
          <div>
            <label className="block text-sm text-bolt-elements-textSecondary dark:text-bolt-elements-textSecondary mb-2">
              Token Type
            </label>
            <select
              value={connection.tokenType}
              onChange={(e) => {
                const newTokenType = e.target.value as 'classic' | 'fine-grained';
                tokenTypeRef.current = newTokenType;
                setConnection((prev) => ({ ...prev, tokenType: newTokenType }));
              }}
              disabled={isConnecting || !!connection.user}
              className={classNames(
                'w-full px-3 py-2 rounded-lg text-sm',
                'bg-bolt-elements-background-depth-1 dark:bg-bolt-elements-background-depth-1',
                'border border-bolt-elements-borderColor dark:border-bolt-elements-borderColor',
                'text-bolt-elements-textPrimary dark:text-bolt-elements-textPrimary',
                'focus:outline-none focus:ring-1 focus:ring-bolt-elements-item-contentAccent dark:focus:ring-bolt-elements-item-contentAccent',
                'disabled:opacity-50',
              )}
            >
              <option value="classic">Personal Access Token (Classic)</option>
              <option value="fine-grained">Fine-grained Token</option>
            </select>
          </div>

          <div>
            <label className="block text-sm text-bolt-elements-textSecondary dark:text-bolt-elements-textSecondary mb-2">
              {connection.tokenType === 'classic' ? 'Personal Access Token' : 'Fine-grained Token'}
            </label>
            <input
              type="password"
              value={connection.token}
              onChange={(e) => setConnection((prev) => ({ ...prev, token: e.target.value }))}
              disabled={isConnecting || !!connection.user}
              placeholder={`Enter your GitHub ${
                connection.tokenType === 'classic' ? 'personal access token' : 'fine-grained token'
              }`}
              className={classNames(
                'w-full px-3 py-2 rounded-lg text-sm',
                'bg-[#F8F8F8] dark:bg-[#1A1A1A]',
                'border border-[#E5E5E5] dark:border-[#333333]',
                'text-bolt-elements-textPrimary placeholder-bolt-elements-textTertiary',
                'focus:outline-none focus:ring-1 focus:ring-bolt-elements-borderColorActive',
                'disabled:opacity-50',
              )}
            />
            <div className="mt-2 text-sm text-bolt-elements-textSecondary">
              <a
                href={`https://github.com/settings/tokens${connection.tokenType === 'fine-grained' ? '/beta' : '/new'}`}
                target="_blank"
                rel="noopener noreferrer"
                className="text-bolt-elements-borderColorActive hover:underline inline-flex items-center gap-1"
              >
                Get your token
                <div className="i-ph:arrow-square-out w-4 h-4" />
              </a>
              <span className="mx-2">•</span>
              <span>
                Required scopes:{' '}
                {connection.tokenType === 'classic'
                  ? 'repo, read:org, read:user'
                  : 'Repository access, Organization access'}
              </span>
            </div>
          </div>
        </div>

        <div className="flex items-center justify-between">
          {!connection.user ? (
            <button
              onClick={handleConnect}
              disabled={isConnecting || !connection.token}
              className={classNames(
                'px-4 py-2 rounded-lg text-sm flex items-center gap-2',
                'bg-[#303030] text-white',
                'hover:bg-[#5E41D0] hover:text-white',
                'disabled:opacity-50 disabled:cursor-not-allowed transition-all duration-200',
                'transform active:scale-95',
              )}
            >
              {isConnecting ? (
                <>
                  <div className="i-ph:spinner-gap animate-spin" />
                  Connecting...
                </>
              ) : (
                <>
                  <div className="i-ph:plug-charging w-4 h-4" />
                  Connect
                </>
              )}
            </button>
          ) : (
            <>
              <div className="flex items-center justify-between w-full">
                <div className="flex items-center gap-4">
                  <button
                    onClick={handleDisconnect}
                    className={classNames(
                      'px-4 py-2 rounded-lg text-sm flex items-center gap-2',
                      'bg-red-500 text-white',
                      'hover:bg-red-600',
                    )}
                  >
                    <div className="i-ph:plug w-4 h-4" />
                    Disconnect
                  </button>
                  <span className="text-sm text-bolt-elements-textSecondary flex items-center gap-1">
                    <div className="i-ph:check-circle w-4 h-4 text-green-500" />
                    Connected to GitHub
                  </span>
                </div>
                <div className="flex items-center gap-2">
                  <Button
                    variant="outline"
                    onClick={() => window.open('https://github.com/dashboard', '_blank', 'noopener,noreferrer')}
                    className="flex items-center gap-2 hover:bg-bolt-elements-item-backgroundActive/10 hover:text-bolt-elements-textPrimary dark:hover:text-bolt-elements-textPrimary transition-colors"
                  >
                    <div className="i-ph:layout w-4 h-4" />
                    Dashboard
                  </Button>
                  <Button
                    onClick={() => {
                      fetchGitHubStats(connection.token);
                      updateRateLimits(connection.token);
                    }}
                    disabled={isFetchingStats}
                    variant="outline"
                    className="flex items-center gap-2 hover:bg-bolt-elements-item-backgroundActive/10 hover:text-bolt-elements-textPrimary dark:hover:text-bolt-elements-textPrimary transition-colors"
                  >
                    {isFetchingStats ? (
                      <>
                        <div className="i-ph:spinner-gap w-4 h-4 animate-spin" />
                        Refreshing...
                      </>
                    ) : (
                      <>
                        <div className="i-ph:arrows-clockwise w-4 h-4" />
                        Refresh Stats
                      </>
                    )}
                  </Button>
                </div>
              </div>
            </>
          )}
        </div>

        {connection.user && connection.stats && (
          <div className="mt-6 border-t border-bolt-elements-borderColor dark:border-bolt-elements-borderColor pt-6">
            <div className="flex items-center gap-4 p-4 bg-bolt-elements-background-depth-1 dark:bg-bolt-elements-background-depth-1 rounded-lg mb-4">
              <img
                src={connection.user.avatar_url}
                alt={connection.user.login}
                className="w-12 h-12 rounded-full border-2 border-bolt-elements-item-contentAccent dark:border-bolt-elements-item-contentAccent"
              />
              <div>
                <h4 className="text-sm font-medium text-bolt-elements-textPrimary dark:text-bolt-elements-textPrimary">
                  {connection.user.name || connection.user.login}
                </h4>
                <p className="text-sm text-bolt-elements-textSecondary dark:text-bolt-elements-textSecondary">
                  {connection.user.login}
                </p>
              </div>
            </div>

            <Collapsible open={isStatsExpanded} onOpenChange={setIsStatsExpanded}>
              <CollapsibleTrigger asChild>
                <div className="flex items-center justify-between p-4 rounded-lg bg-bolt-elements-background dark:bg-bolt-elements-background-depth-2 border border-bolt-elements-borderColor dark:border-bolt-elements-borderColor hover:border-bolt-elements-borderColorActive/70 dark:hover:border-bolt-elements-borderColorActive/70 transition-all duration-200">
                  <div className="flex items-center gap-2">
                    <div className="i-ph:chart-bar w-4 h-4 text-bolt-elements-item-contentAccent" />
                    <span className="text-sm font-medium text-bolt-elements-textPrimary">GitHub Stats</span>
                  </div>
                  <div
                    className={classNames(
                      'i-ph:caret-down w-4 h-4 transform transition-transform duration-200 text-bolt-elements-textSecondary',
                      isStatsExpanded ? 'rotate-180' : '',
                    )}
                  />
                </div>
              </CollapsibleTrigger>
              <CollapsibleContent className="overflow-hidden">
                <div className="space-y-4 mt-4">
                  {/* Languages Section */}
                  <div className="mb-6">
                    <h4 className="text-sm font-medium text-bolt-elements-textPrimary mb-3">Top Languages</h4>
                    <div className="flex flex-wrap gap-2">
                      {Object.entries(connection.stats.languages)
                        .sort(([, a], [, b]) => b - a)
                        .slice(0, 5)
                        .map(([language]) => (
                          <span
                            key={language}
                            className="px-3 py-1 text-xs rounded-full bg-bolt-elements-sidebar-buttonBackgroundDefault text-bolt-elements-sidebar-buttonText"
                          >
                            {language}
                          </span>
                        ))}
                    </div>
                  </div>

                  {/* Additional Stats */}
                  <div className="grid grid-cols-4 gap-4 mb-6">
                    {[
                      {
                        label: 'Member Since',
                        value: new Date(connection.user.created_at).toLocaleDateString(),
                      },
                      {
                        label: 'Public Gists',
                        value: connection.stats.publicGists,
                      },
                      {
                        label: 'Organizations',
                        value: connection.stats.organizations ? connection.stats.organizations.length : 0,
                      },
                      {
                        label: 'Languages',
                        value: Object.keys(connection.stats.languages).length,
                      },
                    ].map((stat, index) => (
                      <div
                        key={index}
                        className="flex flex-col p-3 rounded-lg bg-bolt-elements-background-depth-2 dark:bg-bolt-elements-background-depth-2 border border-bolt-elements-borderColor dark:border-bolt-elements-borderColor"
                      >
                        <span className="text-xs text-bolt-elements-textSecondary">{stat.label}</span>
                        <span className="text-lg font-medium text-bolt-elements-textPrimary">{stat.value}</span>
                      </div>
                    ))}
                  </div>

                  {/* Repository Stats */}
                  <div className="mt-4">
                    <div className="space-y-4">
                      <div>
                        <h5 className="text-sm font-medium text-bolt-elements-textPrimary mb-2">Repository Stats</h5>
                        <div className="grid grid-cols-2 gap-4">
                          {[
                            {
                              label: 'Public Repos',
                              value: connection.stats.publicRepos,
                            },
                            {
                              label: 'Private Repos',
                              value: connection.stats.privateRepos,
                            },
                          ].map((stat, index) => (
                            <div
                              key={index}
                              className="flex flex-col p-3 rounded-lg bg-bolt-elements-background-depth-2 dark:bg-bolt-elements-background-depth-2 border border-bolt-elements-borderColor dark:border-bolt-elements-borderColor"
                            >
                              <span className="text-xs text-bolt-elements-textSecondary">{stat.label}</span>
                              <span className="text-lg font-medium text-bolt-elements-textPrimary">{stat.value}</span>
                            </div>
                          ))}
                        </div>
                      </div>

                      <div>
                        <h5 className="text-sm font-medium text-bolt-elements-textPrimary mb-2">Contribution Stats</h5>
                        <div className="grid grid-cols-3 gap-4">
                          {[
                            {
                              label: 'Stars',
                              value: connection.stats.stars || 0,
                              icon: 'i-ph:star',
                              iconColor: 'text-bolt-elements-icon-warning',
                            },
                            {
                              label: 'Forks',
                              value: connection.stats.forks || 0,
                              icon: 'i-ph:git-fork',
                              iconColor: 'text-bolt-elements-icon-info',
                            },
                            {
                              label: 'Followers',
                              value: connection.stats.followers || 0,
                              icon: 'i-ph:users',
                              iconColor: 'text-bolt-elements-icon-success',
                            },
                          ].map((stat, index) => (
                            <div
                              key={index}
                              className="flex flex-col p-3 rounded-lg bg-bolt-elements-background-depth-2 dark:bg-bolt-elements-background-depth-2 border border-bolt-elements-borderColor dark:border-bolt-elements-borderColor"
                            >
                              <span className="text-xs text-bolt-elements-textSecondary">{stat.label}</span>
                              <span className="text-lg font-medium text-bolt-elements-textPrimary flex items-center gap-1">
                                <div className={`${stat.icon} w-4 h-4 ${stat.iconColor}`} />
                                {stat.value}
                              </span>
                            </div>
                          ))}
                        </div>
                      </div>

                      <div>
                        <h5 className="text-sm font-medium text-bolt-elements-textPrimary mb-2">Gists</h5>
                        <div className="grid grid-cols-2 gap-4">
                          {[
                            {
                              label: 'Public',
                              value: connection.stats.publicGists,
                            },
                            {
                              label: 'Private',
                              value: connection.stats.privateGists || 0,
                            },
                          ].map((stat, index) => (
                            <div
                              key={index}
                              className="flex flex-col p-3 rounded-lg bg-bolt-elements-background-depth-2 dark:bg-bolt-elements-background-depth-2 border border-bolt-elements-borderColor dark:border-bolt-elements-borderColor"
                            >
                              <span className="text-xs text-bolt-elements-textSecondary">{stat.label}</span>
                              <span className="text-lg font-medium text-bolt-elements-textPrimary">{stat.value}</span>
                            </div>
                          ))}
                        </div>
                      </div>

                      <div className="pt-2 border-t border-bolt-elements-borderColor">
                        <span className="text-xs text-bolt-elements-textSecondary">
                          Last updated: {new Date(connection.stats.lastUpdated).toLocaleString()}
                        </span>
                      </div>
                    </div>
                  </div>

                  {/* Repositories Section */}
                  <div className="space-y-4">
                    <h4 className="text-sm font-medium text-bolt-elements-textPrimary">Recent Repositories</h4>
                    <div className="grid grid-cols-1 md:grid-cols-2 gap-4">
                      {connection.stats.repos.map((repo) => (
                        <a
                          key={repo.full_name}
                          href={repo.html_url}
                          target="_blank"
                          rel="noopener noreferrer"
                          className="group block p-4 rounded-lg bg-bolt-elements-background-depth-1 dark:bg-bolt-elements-background-depth-1 border border-bolt-elements-borderColor dark:border-bolt-elements-borderColor hover:border-bolt-elements-borderColorActive dark:hover:border-bolt-elements-borderColorActive transition-all duration-200"
                        >
                          <div className="space-y-3">
                            <div className="flex items-start justify-between">
                              <div className="flex items-center gap-2">
                                <div className="i-ph:git-branch w-4 h-4 text-bolt-elements-icon-tertiary" />
                                <h5 className="text-sm font-medium text-bolt-elements-textPrimary group-hover:text-bolt-elements-item-contentAccent transition-colors">
                                  {repo.name}
                                </h5>
                              </div>
                              <div className="flex items-center gap-3 text-xs text-bolt-elements-textSecondary">
                                <span className="flex items-center gap-1" title="Stars">
                                  <div className="i-ph:star w-3.5 h-3.5 text-bolt-elements-icon-warning" />
                                  {repo.stargazers_count.toLocaleString()}
                                </span>
                                <span className="flex items-center gap-1" title="Forks">
                                  <div className="i-ph:git-fork w-3.5 h-3.5 text-bolt-elements-icon-info" />
                                  {repo.forks_count.toLocaleString()}
                                </span>
                              </div>
                            </div>

                            {repo.description && (
                              <p className="text-xs text-bolt-elements-textSecondary line-clamp-2">
                                {repo.description}
                              </p>
                            )}

                            <div className="flex items-center gap-3 text-xs text-bolt-elements-textSecondary">
                              <span className="flex items-center gap-1" title="Default Branch">
                                <div className="i-ph:git-branch w-3.5 h-3.5" />
                                {repo.default_branch}
                              </span>
                              <span className="flex items-center gap-1" title="Last Updated">
                                <div className="i-ph:clock w-3.5 h-3.5" />
                                {new Date(repo.updated_at).toLocaleDateString(undefined, {
                                  year: 'numeric',
                                  month: 'short',
                                  day: 'numeric',
                                })}
                              </span>
                              <span className="flex items-center gap-1 ml-auto group-hover:text-bolt-elements-item-contentAccent transition-colors">
                                <div className="i-ph:arrow-square-out w-3.5 h-3.5" />
                                View
                              </span>
                            </div>
                          </div>
                        </a>
                      ))}
                    </div>
                  </div>
                </div>
              </CollapsibleContent>
            </Collapsible>
          </div>
        )}
      </div>
    </motion.div>
  );
}

function LoadingSpinner() {
  return (
    <div className="flex items-center justify-center p-4">
      <div className="flex items-center gap-2">
        <div className="i-ph:spinner-gap-bold animate-spin w-4 h-4" />
        <span className="text-bolt-elements-textSecondary">Loading...</span>
      </div>
    </div>
  );
}<|MERGE_RESOLUTION|>--- conflicted
+++ resolved
@@ -83,9 +83,6 @@
   };
 }
 
-<<<<<<< HEAD
-export default function GithubConnection() {
-=======
 // Add the GitHub logo SVG component
 const GithubLogo = () => (
   <svg viewBox="0 0 24 24" className="w-5 h-5">
@@ -97,7 +94,6 @@
 );
 
 export default function GitHubConnection() {
->>>>>>> 73442dde
   const [connection, setConnection] = useState<GitHubConnection>({
     user: null,
     token: '',
