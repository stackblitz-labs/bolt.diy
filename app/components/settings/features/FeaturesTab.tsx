import React from 'react';
import { Switch } from '~/components/ui/Switch';
import { PromptLibrary } from '~/lib/common/prompt-library';
import { useSettings } from '~/lib/hooks/useSettings';

export default function FeaturesTab() {
  const {
    debug,
    enableDebugMode,
    isLocalModel,
    enableLocalModels,
    enableEventLogs,
    isLatestBranch,
    enableLatestBranch,
    promptId,
    setPromptId,
<<<<<<< HEAD
    autoSelectTemplate,
    setAutoSelectTemplate,
=======
    enableContextOptimization,
    contextOptimizationEnabled,
>>>>>>> 3a36a446
  } = useSettings();

  const handleToggle = (enabled: boolean) => {
    enableDebugMode(enabled);
    enableEventLogs(enabled);
  };

  return (
    <div className="p-4 bg-bolt-elements-bg-depth-2 border border-bolt-elements-borderColor rounded-lg mb-4">
      <div className="mb-6">
        <h3 className="text-lg font-medium text-bolt-elements-textPrimary mb-4">Optional Features</h3>
        <div className="space-y-4">
          <div className="flex items-center justify-between">
            <span className="text-bolt-elements-textPrimary">Debug Features</span>
            <Switch className="ml-auto" checked={debug} onCheckedChange={handleToggle} />
          </div>
          <div className="flex items-center justify-between">
            <div>
              <span className="text-bolt-elements-textPrimary">Use Main Branch</span>
              <p className="text-xs text-bolt-elements-textTertiary">
                Check for updates against the main branch instead of stable
              </p>
            </div>
            <Switch className="ml-auto" checked={isLatestBranch} onCheckedChange={enableLatestBranch} />
          </div>
          <div className="flex items-center justify-between">
            <div>
<<<<<<< HEAD
              <span className="text-bolt-elements-textPrimary">Auto Select Code Template</span>
              <p className="text-xs text-bolt-elements-textTertiary">
                Let Bolt select the best starter template for your project.
              </p>
            </div>
            <Switch className="ml-auto" checked={autoSelectTemplate} onCheckedChange={setAutoSelectTemplate} />
=======
              <span className="text-bolt-elements-textPrimary">Use Context Optimization</span>
              <p className="text-sm text-bolt-elements-textSecondary">
                redact file contents form chat and puts the latest file contents on the system prompt
              </p>
            </div>
            <Switch
              className="ml-auto"
              checked={contextOptimizationEnabled}
              onCheckedChange={enableContextOptimization}
            />
>>>>>>> 3a36a446
          </div>
        </div>
      </div>

      <div className="mb-6 border-t border-bolt-elements-borderColor pt-4">
        <h3 className="text-lg font-medium text-bolt-elements-textPrimary mb-4">Experimental Features</h3>
        <p className="text-sm text-bolt-elements-textSecondary mb-10">
          Disclaimer: Experimental features may be unstable and are subject to change.
        </p>
        <div className="flex flex-col">
          <div className="flex items-center justify-between mb-2">
            <span className="text-bolt-elements-textPrimary">Experimental Providers</span>
            <Switch className="ml-auto" checked={isLocalModel} onCheckedChange={enableLocalModels} />
          </div>
          <p className="text-xs text-bolt-elements-textTertiary mb-4">
            Enable experimental providers such as Ollama, LMStudio, and OpenAILike.
          </p>
        </div>
        <div className="flex items-start justify-between pt-4 mb-2 gap-2">
          <div className="flex-1 max-w-[200px]">
            <span className="text-bolt-elements-textPrimary">Prompt Library</span>
            <p className="text-xs text-bolt-elements-textTertiary mb-4">
              Choose a prompt from the library to use as the system prompt.
            </p>
          </div>
          <select
            value={promptId}
            onChange={(e) => setPromptId(e.target.value)}
            className="flex-1 p-2 ml-auto rounded-lg border border-bolt-elements-borderColor bg-bolt-elements-prompt-background text-bolt-elements-textPrimary focus:outline-none focus:ring-2 focus:ring-bolt-elements-focus transition-all text-sm min-w-[100px]"
          >
            {PromptLibrary.getList().map((x) => (
              <option key={x.id} value={x.id}>
                {x.label}
              </option>
            ))}
          </select>
        </div>
      </div>
    </div>
  );
}<|MERGE_RESOLUTION|>--- conflicted
+++ resolved
@@ -14,13 +14,10 @@
     enableLatestBranch,
     promptId,
     setPromptId,
-<<<<<<< HEAD
     autoSelectTemplate,
     setAutoSelectTemplate,
-=======
     enableContextOptimization,
     contextOptimizationEnabled,
->>>>>>> 3a36a446
   } = useSettings();
 
   const handleToggle = (enabled: boolean) => {
@@ -48,14 +45,15 @@
           </div>
           <div className="flex items-center justify-between">
             <div>
-<<<<<<< HEAD
               <span className="text-bolt-elements-textPrimary">Auto Select Code Template</span>
               <p className="text-xs text-bolt-elements-textTertiary">
                 Let Bolt select the best starter template for your project.
               </p>
             </div>
             <Switch className="ml-auto" checked={autoSelectTemplate} onCheckedChange={setAutoSelectTemplate} />
-=======
+          </div>
+          <div className="flex items-center justify-between">
+            <div>
               <span className="text-bolt-elements-textPrimary">Use Context Optimization</span>
               <p className="text-sm text-bolt-elements-textSecondary">
                 redact file contents form chat and puts the latest file contents on the system prompt
@@ -66,7 +64,6 @@
               checked={contextOptimizationEnabled}
               onCheckedChange={enableContextOptimization}
             />
->>>>>>> 3a36a446
           </div>
         </div>
       </div>
