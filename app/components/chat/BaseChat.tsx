/*
 * @ts-nocheck
 * Preventing TS checks with files presented in the video for a better presentation.
 */
import type { JSONValue, Message } from 'ai';
import React, { type RefCallback, useEffect, useState } from 'react';
import { ClientOnly } from 'remix-utils/client-only';
import { Menu } from '~/components/sidebar/Menu.client';
import { Workbench } from '~/components/workbench/Workbench.client';
import { classNames } from '~/utils/classNames';
import { PROVIDER_LIST } from '~/utils/constants';
import { Messages } from './Messages.client';
import { getApiKeysFromCookies } from './APIKeyManager';
import Cookies from 'js-cookie';
import * as Tooltip from '@radix-ui/react-tooltip';
import styles from './BaseChat.module.scss';
import { ImportButtons } from '~/components/chat/chatExportAndImport/ImportButtons';
import { ExamplePrompts } from '~/components/chat/ExamplePrompts';
import GitCloneButton from './GitCloneButton';
import type { ProviderInfo } from '~/types/model';
import StarterTemplates from './StarterTemplates';
import type { ActionAlert, SupabaseAlert, DeployAlert, LlmErrorAlertType } from '~/types/actions';
import DeployChatAlert from '~/components/deploy/DeployAlert';
import ChatAlert from './ChatAlert';
import type { ModelInfo } from '~/lib/modules/llm/types';
import ProgressCompilation from './ProgressCompilation';
import type { ProgressAnnotation } from '~/types/context';
import { SupabaseChatAlert } from '~/components/chat/SupabaseAlert';
import { expoUrlAtom } from '~/lib/stores/qrCodeStore';
import { useStore } from '@nanostores/react';
import { StickToBottom, useStickToBottomContext } from '~/lib/hooks';
<<<<<<< HEAD
import { WebSearch } from './WebSearch.client';
=======
import { ChatBox } from './ChatBox';
import type { DesignScheme } from '~/types/design-scheme';
import type { ElementInfo } from '~/components/workbench/Inspector';
import LlmErrorAlert from './LLMApiAlert';
>>>>>>> 3f6050b2

const TEXTAREA_MIN_HEIGHT = 76;

interface BaseChatProps {
  textareaRef?: React.RefObject<HTMLTextAreaElement> | undefined;
  messageRef?: RefCallback<HTMLDivElement> | undefined;
  scrollRef?: RefCallback<HTMLDivElement> | undefined;
  showChat?: boolean;
  chatStarted?: boolean;
  isStreaming?: boolean;
  onStreamingChange?: (streaming: boolean) => void;
  messages?: Message[];
  description?: string;
  enhancingPrompt?: boolean;
  promptEnhanced?: boolean;
  input?: string;
  model?: string;
  setModel?: (model: string) => void;
  provider?: ProviderInfo;
  setProvider?: (provider: ProviderInfo) => void;
  providerList?: ProviderInfo[];
  handleStop?: () => void;
  sendMessage?: (event: React.UIEvent, messageInput?: string) => void;
  handleInputChange?: (event: React.ChangeEvent<HTMLTextAreaElement>) => void;
  enhancePrompt?: () => void;
  importChat?: (description: string, messages: Message[]) => Promise<void>;
  exportChat?: () => void;
  uploadedFiles?: File[];
  setUploadedFiles?: (files: File[]) => void;
  imageDataList?: string[];
  setImageDataList?: (dataList: string[]) => void;
  actionAlert?: ActionAlert;
  clearAlert?: () => void;
  supabaseAlert?: SupabaseAlert;
  clearSupabaseAlert?: () => void;
  deployAlert?: DeployAlert;
  clearDeployAlert?: () => void;
  llmErrorAlert?: LlmErrorAlertType;
  clearLlmErrorAlert?: () => void;
  data?: JSONValue[] | undefined;
<<<<<<< HEAD
  actionRunner?: ActionRunner;
  onWebSearchResult?: (result: string) => void;
=======
  chatMode?: 'discuss' | 'build';
  setChatMode?: (mode: 'discuss' | 'build') => void;
  append?: (message: Message) => void;
  designScheme?: DesignScheme;
  setDesignScheme?: (scheme: DesignScheme) => void;
  selectedElement?: ElementInfo | null;
  setSelectedElement?: (element: ElementInfo | null) => void;
  addToolResult?: ({ toolCallId, result }: { toolCallId: string; result: any }) => void;
>>>>>>> 3f6050b2
}

export const BaseChat = React.forwardRef<HTMLDivElement, BaseChatProps>(
  (
    {
      textareaRef,
      showChat = true,
      chatStarted = false,
      isStreaming = false,
      onStreamingChange,
      model,
      setModel,
      provider,
      setProvider,
      providerList,
      input = '',
      enhancingPrompt,
      handleInputChange,

      // promptEnhanced,
      enhancePrompt,
      sendMessage,
      handleStop,
      importChat,
      exportChat,
      uploadedFiles = [],
      setUploadedFiles,
      imageDataList = [],
      setImageDataList,
      messages,
      actionAlert,
      clearAlert,
      deployAlert,
      clearDeployAlert,
      supabaseAlert,
      clearSupabaseAlert,
      llmErrorAlert,
      clearLlmErrorAlert,
      data,
<<<<<<< HEAD
      actionRunner,
      onWebSearchResult,
=======
      chatMode,
      setChatMode,
      append,
      designScheme,
      setDesignScheme,
      selectedElement,
      setSelectedElement,
      addToolResult = () => {
        throw new Error('addToolResult not implemented');
      },
>>>>>>> 3f6050b2
    },
    ref,
  ) => {
    const TEXTAREA_MAX_HEIGHT = chatStarted ? 400 : 200;
    const [apiKeys, setApiKeys] = useState<Record<string, string>>(getApiKeysFromCookies());
    const [modelList, setModelList] = useState<ModelInfo[]>([]);
    const [isModelSettingsCollapsed, setIsModelSettingsCollapsed] = useState(false);
    const [isListening, setIsListening] = useState(false);
    const [recognition, setRecognition] = useState<SpeechRecognition | null>(null);
    const [transcript, setTranscript] = useState('');
    const [isModelLoading, setIsModelLoading] = useState<string | undefined>('all');
    const [progressAnnotations, setProgressAnnotations] = useState<ProgressAnnotation[]>([]);
    const expoUrl = useStore(expoUrlAtom);
    const [qrModalOpen, setQrModalOpen] = useState(false);

    useEffect(() => {
      if (expoUrl) {
        setQrModalOpen(true);
      }
    }, [expoUrl]);

    useEffect(() => {
      if (data) {
        const progressList = data.filter(
          (x) => typeof x === 'object' && (x as any).type === 'progress',
        ) as ProgressAnnotation[];
        setProgressAnnotations(progressList);
      }
    }, [data]);
    useEffect(() => {
      console.log(transcript);
    }, [transcript]);

    useEffect(() => {
      onStreamingChange?.(isStreaming);
    }, [isStreaming, onStreamingChange]);

    useEffect(() => {
      if (typeof window !== 'undefined' && ('SpeechRecognition' in window || 'webkitSpeechRecognition' in window)) {
        const SpeechRecognition = window.SpeechRecognition || window.webkitSpeechRecognition;
        const recognition = new SpeechRecognition();
        recognition.continuous = true;
        recognition.interimResults = true;

        recognition.onresult = (event) => {
          const transcript = Array.from(event.results)
            .map((result) => result[0])
            .map((result) => result.transcript)
            .join('');

          setTranscript(transcript);

          if (handleInputChange) {
            const syntheticEvent = {
              target: { value: transcript },
            } as React.ChangeEvent<HTMLTextAreaElement>;
            handleInputChange(syntheticEvent);
          }
        };

        recognition.onerror = (event) => {
          console.error('Speech recognition error:', event.error);
          setIsListening(false);
        };

        setRecognition(recognition);
      }
    }, []);

    useEffect(() => {
      if (typeof window !== 'undefined') {
        let parsedApiKeys: Record<string, string> | undefined = {};

        try {
          parsedApiKeys = getApiKeysFromCookies();
          setApiKeys(parsedApiKeys);
        } catch (error) {
          console.error('Error loading API keys from cookies:', error);
          Cookies.remove('apiKeys');
        }

        setIsModelLoading('all');
        fetch('/api/models')
          .then((response) => response.json())
          .then((data) => {
            const typedData = data as { modelList: ModelInfo[] };
            setModelList(typedData.modelList);
          })
          .catch((error) => {
            console.error('Error fetching model list:', error);
          })
          .finally(() => {
            setIsModelLoading(undefined);
          });
      }
    }, [providerList, provider]);

    const onApiKeysChange = async (providerName: string, apiKey: string) => {
      const newApiKeys = { ...apiKeys, [providerName]: apiKey };
      setApiKeys(newApiKeys);
      Cookies.set('apiKeys', JSON.stringify(newApiKeys));

      setIsModelLoading(providerName);

      let providerModels: ModelInfo[] = [];

      try {
        const response = await fetch(`/api/models/${encodeURIComponent(providerName)}`);
        const data = await response.json();
        providerModels = (data as { modelList: ModelInfo[] }).modelList;
      } catch (error) {
        console.error('Error loading dynamic models for:', providerName, error);
      }

      // Only update models for the specific provider
      setModelList((prevModels) => {
        const otherModels = prevModels.filter((model) => model.provider !== providerName);
        return [...otherModels, ...providerModels];
      });
      setIsModelLoading(undefined);
    };

    const startListening = () => {
      if (recognition) {
        recognition.start();
        setIsListening(true);
      }
    };

    const stopListening = () => {
      if (recognition) {
        recognition.stop();
        setIsListening(false);
      }
    };

    const handleSendMessage = (event: React.UIEvent, messageInput?: string) => {
      if (sendMessage) {
        sendMessage(event, messageInput);
        setSelectedElement?.(null);

        if (recognition) {
          recognition.abort(); // Stop current recognition
          setTranscript(''); // Clear transcript
          setIsListening(false);

          // Clear the input by triggering handleInputChange with empty value
          if (handleInputChange) {
            const syntheticEvent = {
              target: { value: '' },
            } as React.ChangeEvent<HTMLTextAreaElement>;
            handleInputChange(syntheticEvent);
          }
        }
      }
    };

    const handleFileUpload = () => {
      const input = document.createElement('input');
      input.type = 'file';
      input.accept = 'image/*';

      input.onchange = async (e) => {
        const file = (e.target as HTMLInputElement).files?.[0];

        if (file) {
          const reader = new FileReader();

          reader.onload = (e) => {
            const base64Image = e.target?.result as string;
            setUploadedFiles?.([...uploadedFiles, file]);
            setImageDataList?.([...imageDataList, base64Image]);
          };
          reader.readAsDataURL(file);
        }
      };

      input.click();
    };

    const handlePaste = async (e: React.ClipboardEvent) => {
      const items = e.clipboardData?.items;

      if (!items) {
        return;
      }

      for (const item of items) {
        if (item.type.startsWith('image/')) {
          e.preventDefault();

          const file = item.getAsFile();

          if (file) {
            const reader = new FileReader();

            reader.onload = (e) => {
              const base64Image = e.target?.result as string;
              setUploadedFiles?.([...uploadedFiles, file]);
              setImageDataList?.([...imageDataList, base64Image]);
            };
            reader.readAsDataURL(file);
          }

          break;
        }
      }
    };

    const baseChat = (
      <div
        ref={ref}
        className={classNames(styles.BaseChat, 'relative flex h-full w-full overflow-hidden')}
        data-chat-visible={showChat}
      >
        <ClientOnly>{() => <Menu />}</ClientOnly>
        <div className="flex flex-col lg:flex-row overflow-y-auto w-full h-full">
          <div className={classNames(styles.Chat, 'flex flex-col flex-grow lg:min-w-[var(--chat-min-width)] h-full')}>
            {!chatStarted && (
              <div id="intro" className="mt-[16vh] max-w-2xl mx-auto text-center px-4 lg:px-0">
                <h1 className="text-3xl lg:text-6xl font-bold text-bolt-elements-textPrimary mb-4 animate-fade-in">
                  Where ideas begin
                </h1>
                <p className="text-md lg:text-xl mb-8 text-bolt-elements-textSecondary animate-fade-in animation-delay-200">
                  Bring ideas to life in seconds or get help on existing projects.
                </p>
              </div>
            )}
            <StickToBottom
              className={classNames('pt-6 px-2 sm:px-6 relative', {
                'h-full flex flex-col modern-scrollbar': chatStarted,
              })}
              resize="smooth"
              initial="smooth"
            >
              <StickToBottom.Content className="flex flex-col gap-4 relative ">
                <ClientOnly>
                  {() => {
                    return chatStarted ? (
                      <Messages
                        className="flex flex-col w-full flex-1 max-w-chat pb-4 mx-auto z-1"
                        messages={messages}
                        isStreaming={isStreaming}
                        append={append}
                        chatMode={chatMode}
                        setChatMode={setChatMode}
                        provider={provider}
                        model={model}
                        addToolResult={addToolResult}
                      />
                    ) : null;
                  }}
                </ClientOnly>
                <ScrollToBottom />
              </StickToBottom.Content>
              <div
                className={classNames('my-auto flex flex-col gap-2 w-full max-w-chat mx-auto z-prompt mb-6', {
                  'sticky bottom-2': chatStarted,
                })}
              >
                <div className="flex flex-col gap-2">
                  {deployAlert && (
                    <DeployChatAlert
                      alert={deployAlert}
                      clearAlert={() => clearDeployAlert?.()}
                      postMessage={(message: string | undefined) => {
                        sendMessage?.({} as any, message);
                        clearSupabaseAlert?.();
                      }}
                    />
                  )}
                  {supabaseAlert && (
                    <SupabaseChatAlert
                      alert={supabaseAlert}
                      clearAlert={() => clearSupabaseAlert?.()}
                      postMessage={(message) => {
                        sendMessage?.({} as any, message);
                        clearSupabaseAlert?.();
                      }}
                    />
                  )}
                  {actionAlert && (
                    <ChatAlert
                      alert={actionAlert}
                      clearAlert={() => clearAlert?.()}
                      postMessage={(message) => {
                        sendMessage?.({} as any, message);
                        clearAlert?.();
                      }}
                    />
                  )}
                  {llmErrorAlert && <LlmErrorAlert alert={llmErrorAlert} clearAlert={() => clearLlmErrorAlert?.()} />}
                </div>
                {progressAnnotations && <ProgressCompilation data={progressAnnotations} />}
<<<<<<< HEAD
                <div
                  className={classNames(
                    'relative bg-bolt-elements-background-depth-2 p-3 rounded-lg border border-bolt-elements-borderColor relative w-full max-w-chat mx-auto z-prompt',

                    /*
                     * {
                     *   'sticky bottom-2': chatStarted,
                     * },
                     */
                  )}
                >
                  <svg className={classNames(styles.PromptEffectContainer)}>
                    <defs>
                      <linearGradient
                        id="line-gradient"
                        x1="20%"
                        y1="0%"
                        x2="-14%"
                        y2="10%"
                        gradientUnits="userSpaceOnUse"
                        gradientTransform="rotate(-45)"
                      >
                        <stop offset="0%" stopColor="#b44aff" stopOpacity="0%"></stop>
                        <stop offset="40%" stopColor="#b44aff" stopOpacity="80%"></stop>
                        <stop offset="50%" stopColor="#b44aff" stopOpacity="80%"></stop>
                        <stop offset="100%" stopColor="#b44aff" stopOpacity="0%"></stop>
                      </linearGradient>
                      <linearGradient id="shine-gradient">
                        <stop offset="0%" stopColor="white" stopOpacity="0%"></stop>
                        <stop offset="40%" stopColor="#ffffff" stopOpacity="80%"></stop>
                        <stop offset="50%" stopColor="#ffffff" stopOpacity="80%"></stop>
                        <stop offset="100%" stopColor="white" stopOpacity="0%"></stop>
                      </linearGradient>
                    </defs>
                    <rect className={classNames(styles.PromptEffectLine)} pathLength="100" strokeLinecap="round"></rect>
                    <rect className={classNames(styles.PromptShine)} x="48" y="24" width="70" height="1"></rect>
                  </svg>
                  <div>
                    <ClientOnly>
                      {() => (
                        <div className={isModelSettingsCollapsed ? 'hidden' : ''}>
                          <ModelSelector
                            key={provider?.name + ':' + modelList.length}
                            model={model}
                            setModel={setModel}
                            modelList={modelList}
                            provider={provider}
                            setProvider={setProvider}
                            providerList={providerList || (PROVIDER_LIST as ProviderInfo[])}
                            apiKeys={apiKeys}
                            modelLoading={isModelLoading}
                          />
                          {(providerList || []).length > 0 &&
                            provider &&
                            (!LOCAL_PROVIDERS.includes(provider.name) || 'OpenAILike') && (
                              <APIKeyManager
                                provider={provider}
                                apiKey={apiKeys[provider.name] || ''}
                                setApiKey={(key) => {
                                  onApiKeysChange(provider.name, key);
                                }}
                              />
                            )}
                        </div>
                      )}
                    </ClientOnly>
                  </div>
                  <FilePreview
                    files={uploadedFiles}
                    imageDataList={imageDataList}
                    onRemove={(index) => {
                      setUploadedFiles?.(uploadedFiles.filter((_, i) => i !== index));
                      setImageDataList?.(imageDataList.filter((_, i) => i !== index));
                    }}
                  />
                  <ClientOnly>
                    {() => (
                      <ScreenshotStateManager
                        setUploadedFiles={setUploadedFiles}
                        setImageDataList={setImageDataList}
                        uploadedFiles={uploadedFiles}
                        imageDataList={imageDataList}
                      />
                    )}
                  </ClientOnly>
                  <div
                    className={classNames(
                      'relative shadow-xs border border-bolt-elements-borderColor backdrop-blur rounded-lg',
                    )}
                  >
                    <textarea
                      ref={textareaRef}
                      className={classNames(
                        'w-full pl-4 pt-4 pr-16 outline-none resize-none text-bolt-elements-textPrimary placeholder-bolt-elements-textTertiary bg-transparent text-sm',
                        'transition-all duration-200',
                        'hover:border-bolt-elements-focus',
                      )}
                      onDragEnter={(e) => {
                        e.preventDefault();
                        e.currentTarget.style.border = '2px solid #1488fc';
                      }}
                      onDragOver={(e) => {
                        e.preventDefault();
                        e.currentTarget.style.border = '2px solid #1488fc';
                      }}
                      onDragLeave={(e) => {
                        e.preventDefault();
                        e.currentTarget.style.border = '1px solid var(--bolt-elements-borderColor)';
                      }}
                      onDrop={(e) => {
                        e.preventDefault();
                        e.currentTarget.style.border = '1px solid var(--bolt-elements-borderColor)';

                        const files = Array.from(e.dataTransfer.files);
                        files.forEach((file) => {
                          if (file.type.startsWith('image/')) {
                            const reader = new FileReader();

                            reader.onload = (e) => {
                              const base64Image = e.target?.result as string;
                              setUploadedFiles?.([...uploadedFiles, file]);
                              setImageDataList?.([...imageDataList, base64Image]);
                            };
                            reader.readAsDataURL(file);
                          }
                        });
                      }}
                      onKeyDown={(event) => {
                        if (event.key === 'Enter') {
                          if (event.shiftKey) {
                            return;
                          }

                          event.preventDefault();

                          if (isStreaming) {
                            handleStop?.();
                            return;
                          }

                          // ignore if using input method engine
                          if (event.nativeEvent.isComposing) {
                            return;
                          }

                          handleSendMessage?.(event);
                        }
                      }}
                      value={input}
                      onChange={(event) => {
                        handleInputChange?.(event);
                      }}
                      onPaste={handlePaste}
                      style={{
                        minHeight: TEXTAREA_MIN_HEIGHT,
                        maxHeight: TEXTAREA_MAX_HEIGHT,
                      }}
                      placeholder="How can Bolt help you today?"
                      translate="no"
                    />
                    <ClientOnly>
                      {() => (
                        <SendButton
                          show={input.length > 0 || isStreaming || uploadedFiles.length > 0}
                          isStreaming={isStreaming}
                          disabled={!providerList || providerList.length === 0}
                          onClick={(event) => {
                            if (isStreaming) {
                              handleStop?.();
                              return;
                            }

                            if (input.length > 0 || uploadedFiles.length > 0) {
                              handleSendMessage?.(event);
                            }
                          }}
                        />
                      )}
                    </ClientOnly>
                    <div className="flex justify-between items-center text-sm p-4 pt-2">
                      <div className="flex gap-1 items-center">
                        <IconButton title="Upload file" className="transition-all" onClick={() => handleFileUpload()}>
                          <div className="i-ph:paperclip text-xl"></div>
                        </IconButton>
                        <WebSearch
                          onSearchResult={(result) => {
                            if (onWebSearchResult) {
                              onWebSearchResult(result);
                            }
                          }}
                          disabled={isStreaming}
                        />
                        <IconButton
                          title="Enhance prompt"
                          disabled={input.length === 0 || enhancingPrompt}
                          className={classNames('transition-all', enhancingPrompt ? 'opacity-100' : '')}
                          onClick={() => {
                            enhancePrompt?.();
                            toast.success('Prompt enhanced!');
                          }}
                        >
                          {enhancingPrompt ? (
                            <div className="i-svg-spinners:90-ring-with-bg text-bolt-elements-loader-progress text-xl animate-spin"></div>
                          ) : (
                            <div className="i-bolt:stars text-xl"></div>
                          )}
                        </IconButton>

                        <SpeechRecognitionButton
                          isListening={isListening}
                          onStart={startListening}
                          onStop={stopListening}
                          disabled={isStreaming}
                        />
                        {chatStarted && <ClientOnly>{() => <ExportChatButton exportChat={exportChat} />}</ClientOnly>}
                        <IconButton
                          title="Model Settings"
                          className={classNames('transition-all flex items-center gap-1', {
                            'bg-bolt-elements-item-backgroundAccent text-bolt-elements-item-contentAccent':
                              isModelSettingsCollapsed,
                            'bg-bolt-elements-item-backgroundDefault text-bolt-elements-item-contentDefault':
                              !isModelSettingsCollapsed,
                          })}
                          onClick={() => setIsModelSettingsCollapsed(!isModelSettingsCollapsed)}
                          disabled={!providerList || providerList.length === 0}
                        >
                          <div className={`i-ph:caret-${isModelSettingsCollapsed ? 'right' : 'down'} text-lg`} />
                          {isModelSettingsCollapsed ? <span className="text-xs">{model}</span> : <span />}
                        </IconButton>
                      </div>
                      {input.length > 3 ? (
                        <div className="text-xs text-bolt-elements-textTertiary">
                          Use <kbd className="kdb px-1.5 py-0.5 rounded bg-bolt-elements-background-depth-2">Shift</kbd>{' '}
                          + <kbd className="kdb px-1.5 py-0.5 rounded bg-bolt-elements-background-depth-2">Return</kbd>{' '}
                          a new line
                        </div>
                      ) : null}
                      <SupabaseConnection />
                      <ExpoQrModal open={qrModalOpen} onClose={() => setQrModalOpen(false)} />
                    </div>
                  </div>
                </div>
=======
                <ChatBox
                  isModelSettingsCollapsed={isModelSettingsCollapsed}
                  setIsModelSettingsCollapsed={setIsModelSettingsCollapsed}
                  provider={provider}
                  setProvider={setProvider}
                  providerList={providerList || (PROVIDER_LIST as ProviderInfo[])}
                  model={model}
                  setModel={setModel}
                  modelList={modelList}
                  apiKeys={apiKeys}
                  isModelLoading={isModelLoading}
                  onApiKeysChange={onApiKeysChange}
                  uploadedFiles={uploadedFiles}
                  setUploadedFiles={setUploadedFiles}
                  imageDataList={imageDataList}
                  setImageDataList={setImageDataList}
                  textareaRef={textareaRef}
                  input={input}
                  handleInputChange={handleInputChange}
                  handlePaste={handlePaste}
                  TEXTAREA_MIN_HEIGHT={TEXTAREA_MIN_HEIGHT}
                  TEXTAREA_MAX_HEIGHT={TEXTAREA_MAX_HEIGHT}
                  isStreaming={isStreaming}
                  handleStop={handleStop}
                  handleSendMessage={handleSendMessage}
                  enhancingPrompt={enhancingPrompt}
                  enhancePrompt={enhancePrompt}
                  isListening={isListening}
                  startListening={startListening}
                  stopListening={stopListening}
                  chatStarted={chatStarted}
                  exportChat={exportChat}
                  qrModalOpen={qrModalOpen}
                  setQrModalOpen={setQrModalOpen}
                  handleFileUpload={handleFileUpload}
                  chatMode={chatMode}
                  setChatMode={setChatMode}
                  designScheme={designScheme}
                  setDesignScheme={setDesignScheme}
                  selectedElement={selectedElement}
                  setSelectedElement={setSelectedElement}
                />
>>>>>>> 3f6050b2
              </div>
            </StickToBottom>
            <div className="flex flex-col justify-center">
              {!chatStarted && (
                <div className="flex justify-center gap-2">
                  {ImportButtons(importChat)}
                  <GitCloneButton importChat={importChat} />
                </div>
              )}
              <div className="flex flex-col gap-5">
                {!chatStarted &&
                  ExamplePrompts((event, messageInput) => {
                    if (isStreaming) {
                      handleStop?.();
                      return;
                    }

                    handleSendMessage?.(event, messageInput);
                  })}
                {!chatStarted && <StarterTemplates />}
              </div>
            </div>
          </div>
          <ClientOnly>
            {() => (
              <Workbench chatStarted={chatStarted} isStreaming={isStreaming} setSelectedElement={setSelectedElement} />
            )}
          </ClientOnly>
        </div>
      </div>
    );

    return <Tooltip.Provider delayDuration={200}>{baseChat}</Tooltip.Provider>;
  },
);

function ScrollToBottom() {
  const { isAtBottom, scrollToBottom } = useStickToBottomContext();

  return (
    !isAtBottom && (
      <>
        <div className="sticky bottom-0 left-0 right-0 bg-gradient-to-t from-bolt-elements-background-depth-1 to-transparent h-20 z-10" />
        <button
          className="sticky z-50 bottom-0 left-0 right-0 text-4xl rounded-lg px-1.5 py-0.5 flex items-center justify-center mx-auto gap-2 bg-bolt-elements-background-depth-2 border border-bolt-elements-borderColor text-bolt-elements-textPrimary text-sm"
          onClick={() => scrollToBottom()}
        >
          Go to last message
          <span className="i-ph:arrow-down animate-bounce" />
        </button>
      </>
    )
  );
}<|MERGE_RESOLUTION|>--- conflicted
+++ resolved
@@ -29,14 +29,11 @@
 import { expoUrlAtom } from '~/lib/stores/qrCodeStore';
 import { useStore } from '@nanostores/react';
 import { StickToBottom, useStickToBottomContext } from '~/lib/hooks';
-<<<<<<< HEAD
 import { WebSearch } from './WebSearch.client';
-=======
 import { ChatBox } from './ChatBox';
 import type { DesignScheme } from '~/types/design-scheme';
 import type { ElementInfo } from '~/components/workbench/Inspector';
 import LlmErrorAlert from './LLMApiAlert';
->>>>>>> 3f6050b2
 
 const TEXTAREA_MIN_HEIGHT = 76;
 
@@ -77,10 +74,8 @@
   llmErrorAlert?: LlmErrorAlertType;
   clearLlmErrorAlert?: () => void;
   data?: JSONValue[] | undefined;
-<<<<<<< HEAD
   actionRunner?: ActionRunner;
   onWebSearchResult?: (result: string) => void;
-=======
   chatMode?: 'discuss' | 'build';
   setChatMode?: (mode: 'discuss' | 'build') => void;
   append?: (message: Message) => void;
@@ -89,7 +84,6 @@
   selectedElement?: ElementInfo | null;
   setSelectedElement?: (element: ElementInfo | null) => void;
   addToolResult?: ({ toolCallId, result }: { toolCallId: string; result: any }) => void;
->>>>>>> 3f6050b2
 }
 
 export const BaseChat = React.forwardRef<HTMLDivElement, BaseChatProps>(
@@ -129,10 +123,8 @@
       llmErrorAlert,
       clearLlmErrorAlert,
       data,
-<<<<<<< HEAD
       actionRunner,
       onWebSearchResult,
-=======
       chatMode,
       setChatMode,
       append,
@@ -143,7 +135,6 @@
       addToolResult = () => {
         throw new Error('addToolResult not implemented');
       },
->>>>>>> 3f6050b2
     },
     ref,
   ) => {
@@ -438,7 +429,6 @@
                   {llmErrorAlert && <LlmErrorAlert alert={llmErrorAlert} clearAlert={() => clearLlmErrorAlert?.()} />}
                 </div>
                 {progressAnnotations && <ProgressCompilation data={progressAnnotations} />}
-<<<<<<< HEAD
                 <div
                   className={classNames(
                     'relative bg-bolt-elements-background-depth-2 p-3 rounded-lg border border-bolt-elements-borderColor relative w-full max-w-chat mx-auto z-prompt',
@@ -681,7 +671,6 @@
                     </div>
                   </div>
                 </div>
-=======
                 <ChatBox
                   isModelSettingsCollapsed={isModelSettingsCollapsed}
                   setIsModelSettingsCollapsed={setIsModelSettingsCollapsed}
@@ -724,7 +713,6 @@
                   selectedElement={selectedElement}
                   setSelectedElement={setSelectedElement}
                 />
->>>>>>> 3f6050b2
               </div>
             </StickToBottom>
             <div className="flex flex-col justify-center">
