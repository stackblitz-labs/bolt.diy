--- conflicted
+++ resolved
@@ -125,55 +125,6 @@
     }, [transcript]);
 
     useEffect(() => {
-<<<<<<< HEAD
-      // Load API keys from cookies on component mount
-
-      let parsedApiKeys: Record<string, string> | undefined = {};
-
-      try {
-        const storedApiKeys = Cookies.get('apiKeys');
-
-        if (storedApiKeys) {
-          const parsedKeys = JSON.parse(storedApiKeys);
-
-          if (typeof parsedKeys === 'object' && parsedKeys !== null) {
-            setApiKeys(parsedKeys);
-            parsedApiKeys = parsedKeys;
-          }
-        }
-      } catch (error) {
-        console.error('Error loading API keys from cookies:', error);
-
-        // Clear invalid cookie data
-        Cookies.remove('apiKeys');
-      }
-
-      let providerSettings: Record<string, IProviderSetting> | undefined = undefined;
-
-      try {
-        const savedProviderSettings = Cookies.get('providers');
-
-        if (savedProviderSettings) {
-          const parsedProviderSettings = JSON.parse(savedProviderSettings);
-
-          if (typeof parsedProviderSettings === 'object' && parsedProviderSettings !== null) {
-            providerSettings = parsedProviderSettings;
-          }
-        }
-      } catch (error) {
-        console.error('Error loading Provider Settings from cookies:', error);
-
-        // Clear invalid cookie data
-        Cookies.remove('providers');
-      }
-
-      initializeModelList({ apiKeys: parsedApiKeys, providerSettings }).then((modelList) => {
-        // console.log('Model List: ', modelList);
-        setModelList(modelList);
-      });
-
-=======
->>>>>>> 55cfd5d4
       if (typeof window !== 'undefined' && ('SpeechRecognition' in window || 'webkitSpeechRecognition' in window)) {
         const SpeechRecognition = window.SpeechRecognition || window.webkitSpeechRecognition;
         const recognition = new SpeechRecognition();
