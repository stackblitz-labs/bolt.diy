--- conflicted
+++ resolved
@@ -34,50 +34,61 @@
 
           if (className?.includes('__boltArtifact__')) {
             const messageId = node?.properties.dataMessageId as string;
+            const artifactId = node?.properties.dataArtifactId as string;
 
             if (!messageId) {
               logger.error(`Invalid message id ${messageId}`);
             }
 
-<<<<<<< HEAD
-            return <Artifact messageId={messageId} />;
-          }
-
-          if (className?.includes('__boltSelectedElement__')) {
-            const messageId = node?.properties.dataMessageId as string;
-            const elementDataAttr = node?.properties.dataElement as string;
-
-            // Parse the element data if it exists
-            let elementData: any = null;
-
-            if (elementDataAttr) {
-              try {
-                elementData = JSON.parse(elementDataAttr);
-              } catch (e) {
-                console.error('Failed to parse element data:', e);
-              }
+            if (!artifactId) {
+              logger.error(`Invalid artifact id ${artifactId}`);
             }
 
-            if (!messageId) {
-              logger.error(`Invalid message id ${messageId}`);
+            return <Artifact messageId={messageId} artifactId={artifactId} />;
+          }
+
+          if (!artifactId) {
+            logger.error(`Invalid artifact id ${artifactId}`);
+          }
+
+          return <Artifact messageId={messageId} artifactId={artifactId} />;
+        }
+
+        if (className?.includes('__boltSelectedElement__')) {
+          const messageId = node?.properties.dataMessageId as string;
+          const elementDataAttr = node?.properties.dataElement as string;
+
+          // Parse the element data if it exists
+          let elementData: any = null;
+
+          if (elementDataAttr) {
+            try {
+              elementData = JSON.parse(elementDataAttr);
+            } catch (e) {
+              console.error('Failed to parse element data:', e);
             }
-
-            return (
-              <div className="bg-bolt-elements-background-depth-3 border border-bolt-elements-borderColor rounded-lg p-3 my-2">
-                <div className="flex items-center gap-2 mb-2">
-                  <span className="text-xs font-mono bg-bolt-elements-background-depth-2 px-2 py-1 rounded text-bolt-elements-textTer">
-                    {elementData?.tagName}
-                  </span>
-                  {elementData?.className && (
-                    <span className="text-xs text-bolt-elements-textSecondary">.{elementData.className}</span>
-                  )}
-                </div>
-                <code className="block text-sm !text-bolt-elements-textSecondary !bg-bolt-elements-background-depth-2 border border-bolt-elements-borderColor p-2 rounded">
-                  {elementData?.displayText}
-                </code>
+          }
+
+          if (!messageId) {
+            logger.error(`Invalid message id ${messageId}`);
+          }
+
+          return (
+            <div className="bg-bolt-elements-background-depth-3 border border-bolt-elements-borderColor rounded-lg p-3 my-2">
+              <div className="flex items-center gap-2 mb-2">
+                <span className="text-xs font-mono bg-bolt-elements-background-depth-2 px-2 py-1 rounded text-bolt-elements-textTer">
+                  {elementData?.tagName}
+                </span>
+                {elementData?.className && (
+                  <span className="text-xs text-bolt-elements-textSecondary">.{elementData.className}</span>
+                )}
               </div>
-            );
-          }
+              <code className="block text-sm !text-bolt-elements-textSecondary !bg-bolt-elements-background-depth-2 border border-bolt-elements-borderColor p-2 rounded">
+                {elementData?.displayText}
+              </code>
+            </div>
+          );
+        }
 
           if (className?.includes('__boltThought__')) {
             return <ThoughtBox title="Thought process">{children}</ThoughtBox>;
@@ -109,14 +120,6 @@
 
             return <CodeBlock code={firstChild.children[0].value} language={language as BundledLanguage} {...rest} />;
           }
-=======
-  const components = useMemo(() => {
-    return {
-      div: ({ className, children, node, ...props }) => {
-        if (className?.includes('__boltArtifact__')) {
-          const messageId = node?.properties.dataMessageId as string;
-          const artifactId = node?.properties.dataArtifactId as string;
->>>>>>> 67ebc54a
 
           return <pre {...rest}>{children}</pre>;
         },
@@ -192,7 +195,6 @@
             );
           }
 
-<<<<<<< HEAD
           return <button {...props}>{children}</button>;
         },
       } satisfies Components;
@@ -211,59 +213,6 @@
     );
   },
 );
-=======
-          if (!artifactId) {
-            logger.error(`Invalid artifact id ${artifactId}`);
-          }
-
-          return <Artifact messageId={messageId} artifactId={artifactId} />;
-        }
-
-        if (className?.includes('__boltThought__')) {
-          return <ThoughtBox title="Thought process">{children}</ThoughtBox>;
-        }
-
-        return (
-          <div className={className} {...props}>
-            {children}
-          </div>
-        );
-      },
-      pre: (props) => {
-        const { children, node, ...rest } = props;
-
-        const [firstChild] = node?.children ?? [];
-
-        if (
-          firstChild &&
-          firstChild.type === 'element' &&
-          firstChild.tagName === 'code' &&
-          firstChild.children[0].type === 'text'
-        ) {
-          const { className, ...rest } = firstChild.properties;
-          const [, language = 'plaintext'] = /language-(\w+)/.exec(String(className) || '') ?? [];
-
-          return <CodeBlock code={firstChild.children[0].value} language={language as BundledLanguage} {...rest} />;
-        }
-
-        return <pre {...rest}>{children}</pre>;
-      },
-    } satisfies Components;
-  }, []);
-
-  return (
-    <ReactMarkdown
-      allowedElements={allowedHTMLElements}
-      className={styles.MarkdownContent}
-      components={components}
-      remarkPlugins={remarkPlugins(limitedMarkdown)}
-      rehypePlugins={rehypePlugins(html)}
-    >
-      {stripCodeFenceFromArtifact(children)}
-    </ReactMarkdown>
-  );
-});
->>>>>>> 67ebc54a
 
 /**
  * Removes code fence markers (```) surrounding an artifact element while preserving the artifact content.
