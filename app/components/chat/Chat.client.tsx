import { useStore } from '@nanostores/react';
import type { Message } from 'ai';
import { useChat } from '@ai-sdk/react';
import { useAnimate } from 'framer-motion';
import { memo, useCallback, useEffect, useRef, useState } from 'react';
import { cssTransition, toast, ToastContainer } from 'react-toastify';
import { useMessageParser, usePromptEnhancer, useShortcuts } from '~/lib/hooks';
import { description, useChatHistory } from '~/lib/persistence';
import { chatStore } from '~/lib/stores/chat';
import { workbenchStore } from '~/lib/stores/workbench';
import { DEFAULT_MODEL, DEFAULT_PROVIDER, PROMPT_COOKIE_KEY, PROVIDER_LIST } from '~/utils/constants';
import { cubicEasingFn } from '~/utils/easings';
import { createScopedLogger, renderLogger } from '~/utils/logger';
import { BaseChat } from './BaseChat';
import Cookies from 'js-cookie';
import { debounce } from '~/utils/debounce';
import { useSettings } from '~/lib/hooks/useSettings';
import type { ProviderInfo } from '~/types/model';
import { useSearchParams } from '@remix-run/react';
import { createSampler } from '~/utils/sampler';
import { getTemplates, selectStarterTemplate } from '~/utils/selectStarterTemplate';
import { logStore } from '~/lib/stores/logs';
import { streamingState } from '~/lib/stores/streaming';
import { filesToArtifacts } from '~/utils/fileUtils';
import { supabaseConnection } from '~/lib/stores/supabase';
import { defaultDesignScheme, type DesignScheme } from '~/types/design-scheme';
import type { ElementInfo } from '~/components/workbench/Inspector';
import type { TextUIPart, FileUIPart, Attachment } from '@ai-sdk/ui-utils';
import { useMCPStore } from '~/lib/stores/mcp';
import type { LlmErrorAlertType } from '~/types/actions';

const toastAnimation = cssTransition({
  enter: 'animated fadeInRight',
  exit: 'animated fadeOutRight',
});

const logger = createScopedLogger('Chat');

export function Chat() {
  renderLogger.trace('Chat');

  const { ready, initialMessages, storeMessageHistory, importChat, exportChat } = useChatHistory();
  const title = useStore(description);
  useEffect(() => {
    workbenchStore.setReloadedMessages(initialMessages.map((m) => m.id));
  }, [initialMessages]);

  return (
    <>
      {ready && (
        <ChatImpl
          description={title}
          initialMessages={initialMessages}
          exportChat={exportChat}
          storeMessageHistory={storeMessageHistory}
          importChat={importChat}
        />
      )}
      <ToastContainer
        closeButton={({ closeToast }) => {
          return (
            <button className="Toastify__close-button" onClick={closeToast}>
              <div className="i-ph:x text-lg" />
            </button>
          );
        }}
        icon={({ type }) => {
          /**
           * @todo Handle more types if we need them. This may require extra color palettes.
           */
          switch (type) {
            case 'success': {
              return <div className="i-ph:check-bold text-bolt-elements-icon-success text-2xl" />;
            }
            case 'error': {
              return <div className="i-ph:warning-circle-bold text-bolt-elements-icon-error text-2xl" />;
            }
          }

          return undefined;
        }}
        position="bottom-right"
        pauseOnFocusLoss
        transition={toastAnimation}
        autoClose={3000}
      />
    </>
  );
}

const processSampledMessages = createSampler(
  (options: {
    messages: Message[];
    initialMessages: Message[];
    isLoading: boolean;
    parseMessages: (messages: Message[], isLoading: boolean) => void;
    storeMessageHistory: (messages: Message[]) => Promise<void>;
  }) => {
    const { messages, initialMessages, isLoading, parseMessages, storeMessageHistory } = options;
    parseMessages(messages, isLoading);

    if (messages.length > initialMessages.length) {
      storeMessageHistory(messages).catch((error) => toast.error(error.message));
    }
  },
  50,
);

interface ChatProps {
  initialMessages: Message[];
  storeMessageHistory: (messages: Message[]) => Promise<void>;
  importChat: (description: string, messages: Message[]) => Promise<void>;
  exportChat: () => void;
  description?: string;
}

export const ChatImpl = memo(
  ({ description, initialMessages, storeMessageHistory, importChat, exportChat }: ChatProps) => {
    useShortcuts();

    const textareaRef = useRef<HTMLTextAreaElement>(null);
    const [chatStarted, setChatStarted] = useState(initialMessages.length > 0);
    const [uploadedFiles, setUploadedFiles] = useState<File[]>([]);
    const [imageDataList, setImageDataList] = useState<string[]>([]);
    const [searchParams, setSearchParams] = useSearchParams();
    const [fakeLoading, setFakeLoading] = useState(false);
    const files = useStore(workbenchStore.files);
    const [designScheme, setDesignScheme] = useState<DesignScheme>(defaultDesignScheme);
    const actionAlert = useStore(workbenchStore.alert);
    const deployAlert = useStore(workbenchStore.deployAlert);
    const supabaseConn = useStore(supabaseConnection);
    const selectedProject = supabaseConn.stats?.projects?.find(
      (project) => project.id === supabaseConn.selectedProjectId,
    );
    const supabaseAlert = useStore(workbenchStore.supabaseAlert);
    const { activeProviders, promptId, autoSelectTemplate, contextOptimizationEnabled } = useSettings();
    const [llmErrorAlert, setLlmErrorAlert] = useState<LlmErrorAlertType | undefined>(undefined);
    const [model, setModel] = useState(() => {
      const savedModel = Cookies.get('selectedModel');
      return savedModel || DEFAULT_MODEL;
    });
    const [provider, setProvider] = useState(() => {
      const savedProvider = Cookies.get('selectedProvider');
      return (PROVIDER_LIST.find((p) => p.name === savedProvider) || DEFAULT_PROVIDER) as ProviderInfo;
    });
    const { showChat } = useStore(chatStore);
    const [animationScope, animate] = useAnimate();
    const [apiKeys, setApiKeys] = useState<Record<string, string>>({});
    const [chatMode, setChatMode] = useState<'discuss' | 'build'>('build');
    const [selectedElement, setSelectedElement] = useState<ElementInfo | null>(null);
    const mcpSettings = useMCPStore((state) => state.settings);

    const {
      messages,
      isLoading,
      input,
      handleInputChange,
      setInput,
      stop,
      append,
      setMessages,
      reload,
      error,
      data: chatData,
      setData,
      addToolResult,
    } = useChat({
      api: '/api/chat',
      body: {
        apiKeys,
        files,
        promptId,
        contextOptimization: contextOptimizationEnabled,
        chatMode,
        designScheme,
        supabase: {
          isConnected: supabaseConn.isConnected,
          hasSelectedProject: !!selectedProject,
          credentials: {
            supabaseUrl: supabaseConn?.credentials?.supabaseUrl,
            anonKey: supabaseConn?.credentials?.anonKey,
          },
        },
        maxLLMSteps: mcpSettings.maxLLMSteps,
      },
      sendExtraMessageFields: true,
      onError: (e) => {
        setFakeLoading(false);
        handleError(e, 'chat');
      },
      onFinish: (message, response) => {
        const usage = response.usage;
        setData(undefined);

        if (usage) {
          console.log('Token usage:', usage);
          logStore.logProvider('Chat response completed', {
            component: 'Chat',
            action: 'response',
            model,
            provider: provider.name,
            usage,
            messageLength: message.content.length,
          });
        }

        logger.debug('Finished streaming');
      },
      initialMessages,
      initialInput: Cookies.get(PROMPT_COOKIE_KEY) || '',
    });
    useEffect(() => {
      const prompt = searchParams.get('prompt');

      // console.log(prompt, searchParams, model, provider);

      if (prompt) {
        setSearchParams({});
        runAnimation();
        append({
          role: 'user',
          content: `[Model: ${model}]\n\n[Provider: ${provider.name}]\n\n${prompt}`,
        });
      }
    }, [model, provider, searchParams]);

    const { enhancingPrompt, promptEnhanced, enhancePrompt, resetEnhancer } = usePromptEnhancer();
    const { parsedMessages, parseMessages } = useMessageParser();

    const TEXTAREA_MAX_HEIGHT = chatStarted ? 400 : 200;

    useEffect(() => {
      chatStore.setKey('started', initialMessages.length > 0);
    }, []);

    useEffect(() => {
      processSampledMessages({
        messages,
        initialMessages,
        isLoading,
        parseMessages,
        storeMessageHistory,
      });
    }, [messages, isLoading, parseMessages]);

    const scrollTextArea = () => {
      const textarea = textareaRef.current;

      if (textarea) {
        textarea.scrollTop = textarea.scrollHeight;
      }
    };

    const abort = () => {
      stop();
      chatStore.setKey('aborted', true);
      workbenchStore.abortAllActions();

      logStore.logProvider('Chat response aborted', {
        component: 'Chat',
        action: 'abort',
        model,
        provider: provider.name,
      });
    };

    const handleError = useCallback(
      (error: any, context: 'chat' | 'template' | 'llmcall' = 'chat') => {
        logger.error(`${context} request failed`, error);

        stop();
        setFakeLoading(false);

        let errorInfo = {
          message: 'An unexpected error occurred',
          isRetryable: true,
          statusCode: 500,
          provider: provider.name,
          type: 'unknown' as const,
          retryDelay: 0,
        };

        if (error.message) {
          try {
            const parsed = JSON.parse(error.message);

            if (parsed.error || parsed.message) {
              errorInfo = { ...errorInfo, ...parsed };
            } else {
              errorInfo.message = error.message;
            }
          } catch {
            errorInfo.message = error.message;
          }
        }

        let errorType: LlmErrorAlertType['errorType'] = 'unknown';
        let title = 'Request Failed';

        if (errorInfo.statusCode === 401 || errorInfo.message.toLowerCase().includes('api key')) {
          errorType = 'authentication';
          title = 'Authentication Error';
        } else if (errorInfo.statusCode === 429 || errorInfo.message.toLowerCase().includes('rate limit')) {
          errorType = 'rate_limit';
          title = 'Rate Limit Exceeded';
        } else if (errorInfo.message.toLowerCase().includes('quota')) {
          errorType = 'quota';
          title = 'Quota Exceeded';
        } else if (errorInfo.statusCode >= 500) {
          errorType = 'network';
          title = 'Server Error';
        }

        logStore.logError(`${context} request failed`, error, {
          component: 'Chat',
          action: 'request',
          error: errorInfo.message,
          context,
          retryable: errorInfo.isRetryable,
          errorType,
          provider: provider.name,
        });

        // Create API error alert
        setLlmErrorAlert({
          type: 'error',
          title,
          description: errorInfo.message,
          provider: provider.name,
          errorType,
        });
        setData([]);
      },
      [provider.name, stop],
    );

    const clearApiErrorAlert = useCallback(() => {
      setLlmErrorAlert(undefined);
    }, []);

    useEffect(() => {
      const textarea = textareaRef.current;

      if (textarea) {
        textarea.style.height = 'auto';

        const scrollHeight = textarea.scrollHeight;

        textarea.style.height = `${Math.min(scrollHeight, TEXTAREA_MAX_HEIGHT)}px`;
        textarea.style.overflowY = scrollHeight > TEXTAREA_MAX_HEIGHT ? 'auto' : 'hidden';
      }
    }, [input, textareaRef]);

    const runAnimation = async () => {
      if (chatStarted) {
        return;
      }

      await Promise.all([
        animate('#examples', { opacity: 0, display: 'none' }, { duration: 0.1 }),
        animate('#intro', { opacity: 0, flex: 1 }, { duration: 0.2, ease: cubicEasingFn }),
      ]);

      chatStore.setKey('started', true);

      setChatStarted(true);
    };

    // Helper function to create message parts array from text and images
    const createMessageParts = (text: string, images: string[] = []): Array<TextUIPart | FileUIPart> => {
      // Create an array of properly typed message parts
      const parts: Array<TextUIPart | FileUIPart> = [
        {
          type: 'text',
          text,
        },
      ];

      // Add image parts if any
      images.forEach((imageData) => {
        // Extract correct MIME type from the data URL
        const mimeType = imageData.split(';')[0].split(':')[1] || 'image/jpeg';

        // Create file part according to AI SDK format
        parts.push({
          type: 'file',
          mimeType,
          data: imageData.replace(/^data:image\/[^;]+;base64,/, ''),
        });
      });

      return parts;
    };

    // Helper function to convert File[] to Attachment[] for AI SDK
    const filesToAttachments = async (files: File[]): Promise<Attachment[] | undefined> => {
      if (files.length === 0) {
        return undefined;
      }

      const attachments = await Promise.all(
        files.map(
          (file) =>
            new Promise<Attachment>((resolve) => {
              const reader = new FileReader();

              reader.onloadend = () => {
                resolve({
                  name: file.name,
                  contentType: file.type,
                  url: reader.result as string,
                });
              };
              reader.readAsDataURL(file);
            }),
        ),
      );

      return attachments;
    };

    const sendMessage = async (_event: React.UIEvent, messageInput?: string) => {
      const messageContent = messageInput || input;

      if (!messageContent?.trim()) {
        return;
      }

      if (isLoading) {
        abort();
        return;
      }

      let finalMessageContent = messageContent;

      if (selectedElement) {
        console.log('Selected Element:', selectedElement);

        const elementInfo = `<div class=\"__boltSelectedElement__\" data-element='${JSON.stringify(selectedElement)}'>${JSON.stringify(`${selectedElement.displayText}`)}</div>`;
        finalMessageContent = messageContent + elementInfo;
      }

      runAnimation();

      if (!chatStarted) {
        setFakeLoading(true);

        if (autoSelectTemplate) {
          const { template, title } = await selectStarterTemplate({
            message: finalMessageContent,
            model,
            provider,
          });

          if (template !== 'blank') {
            const temResp = await getTemplates(template, title).catch((e) => {
              if (e.message.includes('rate limit')) {
                toast.warning('Rate limit exceeded. Skipping starter template\n Continuing with blank template');
              } else {
                toast.warning('Failed to import starter template\n Continuing with blank template');
              }

              return null;
            });

            if (temResp) {
              const { assistantMessage, userMessage } = temResp;
              const userMessageText = `[Model: ${model}]\n\n[Provider: ${provider.name}]\n\n${finalMessageContent}`;

              setMessages([
                {
                  id: `1-${new Date().getTime()}`,
                  role: 'user',
                  content: userMessageText,
                  parts: createMessageParts(userMessageText, imageDataList),
                },
                {
                  id: `2-${new Date().getTime()}`,
                  role: 'assistant',
                  content: assistantMessage,
                },
                {
                  id: `3-${new Date().getTime()}`,
                  role: 'user',
                  content: `[Model: ${model}]\n\n[Provider: ${provider.name}]\n\n${userMessage}`,
                  annotations: ['hidden'],
                },
              ]);

              const reloadOptions =
                uploadedFiles.length > 0
                  ? { experimental_attachments: await filesToAttachments(uploadedFiles) }
                  : undefined;

              reload(reloadOptions);
              setInput('');
              Cookies.remove(PROMPT_COOKIE_KEY);

              setUploadedFiles([]);
              setImageDataList([]);

              resetEnhancer();

              textareaRef.current?.blur();
              setFakeLoading(false);

              return;
            }
          }
        }

        // If autoSelectTemplate is disabled or template selection failed, proceed with normal message
        const userMessageText = `[Model: ${model}]\n\n[Provider: ${provider.name}]\n\n${finalMessageContent}`;
        const attachments = uploadedFiles.length > 0 ? await filesToAttachments(uploadedFiles) : undefined;

        setMessages([
          {
            id: `${new Date().getTime()}`,
            role: 'user',
            content: userMessageText,
            parts: createMessageParts(userMessageText, imageDataList),
            experimental_attachments: attachments,
          },
        ]);
        reload(attachments ? { experimental_attachments: attachments } : undefined);
        setFakeLoading(false);
        setInput('');
        Cookies.remove(PROMPT_COOKIE_KEY);

        setUploadedFiles([]);
        setImageDataList([]);

        resetEnhancer();

        textareaRef.current?.blur();

        return;
      }

      if (error != null) {
        setMessages(messages.slice(0, -1));
      }

      const modifiedFiles = workbenchStore.getModifiedFiles();

      chatStore.setKey('aborted', false);

      if (modifiedFiles !== undefined) {
<<<<<<< HEAD
        const modifiedFilesWithContent = Object.fromEntries(
          (modifiedFiles || [])
            .map((filePath) => {
              const file = files[filePath];

              if (file?.type === 'file') {
                return [filePath, { content: file.content }];
              }

              return null; // or skip folders
            })
            .filter(Boolean) as [string, { content: string }][], // <- Type assertion to satisfy TS
        );

        const userUpdateArtifact = filesToArtifacts(modifiedFilesWithContent, `${Date.now()}`);
        append({
          role: 'user',
          content: [
            {
              type: 'text',
              text: `[Model: ${model}]\n\n[Provider: ${provider.name}]\n\n${userUpdateArtifact}${messageContent}`,
            },
            ...imageDataList.map((imageData) => ({
              type: 'image',
              image: imageData,
            })),
          ] as any,
        });
=======
        const userUpdateArtifact = filesToArtifacts(modifiedFiles, `${Date.now()}`);
        const messageText = `[Model: ${model}]\n\n[Provider: ${provider.name}]\n\n${userUpdateArtifact}${finalMessageContent}`;

        const attachmentOptions =
          uploadedFiles.length > 0 ? { experimental_attachments: await filesToAttachments(uploadedFiles) } : undefined;

        append(
          {
            role: 'user',
            content: messageText,
            parts: createMessageParts(messageText, imageDataList),
          },
          attachmentOptions,
        );
>>>>>>> bab9a64a

        workbenchStore.resetAllFileModifications();
      } else {
        const messageText = `[Model: ${model}]\n\n[Provider: ${provider.name}]\n\n${finalMessageContent}`;

        const attachmentOptions =
          uploadedFiles.length > 0 ? { experimental_attachments: await filesToAttachments(uploadedFiles) } : undefined;

        append(
          {
            role: 'user',
            content: messageText,
            parts: createMessageParts(messageText, imageDataList),
          },
          attachmentOptions,
        );
      }

      setInput('');
      Cookies.remove(PROMPT_COOKIE_KEY);

      setUploadedFiles([]);
      setImageDataList([]);

      resetEnhancer();

      textareaRef.current?.blur();
    };

    /**
     * Handles the change event for the textarea and updates the input state.
     * @param event - The change event from the textarea.
     */
    const onTextareaChange = (event: React.ChangeEvent<HTMLTextAreaElement>) => {
      handleInputChange(event);
    };

    /**
     * Debounced function to cache the prompt in cookies.
     * Caches the trimmed value of the textarea input after a delay to optimize performance.
     */
    const debouncedCachePrompt = useCallback(
      debounce((event: React.ChangeEvent<HTMLTextAreaElement>) => {
        const trimmedValue = event.target.value.trim();
        Cookies.set(PROMPT_COOKIE_KEY, trimmedValue, { expires: 30 });
      }, 1000),
      [],
    );

    useEffect(() => {
      const storedApiKeys = Cookies.get('apiKeys');

      if (storedApiKeys) {
        setApiKeys(JSON.parse(storedApiKeys));
      }
    }, []);

    const handleModelChange = (newModel: string) => {
      setModel(newModel);
      Cookies.set('selectedModel', newModel, { expires: 30 });
    };

    const handleProviderChange = (newProvider: ProviderInfo) => {
      setProvider(newProvider);
      Cookies.set('selectedProvider', newProvider.name, { expires: 30 });
    };

    return (
      <BaseChat
        ref={animationScope}
        textareaRef={textareaRef}
        input={input}
        showChat={showChat}
        chatStarted={chatStarted}
        isStreaming={isLoading || fakeLoading}
        onStreamingChange={(streaming) => {
          streamingState.set(streaming);
        }}
        enhancingPrompt={enhancingPrompt}
        promptEnhanced={promptEnhanced}
        sendMessage={sendMessage}
        model={model}
        setModel={handleModelChange}
        provider={provider}
        setProvider={handleProviderChange}
        providerList={activeProviders}
        handleInputChange={(e) => {
          onTextareaChange(e);
          debouncedCachePrompt(e);
        }}
        handleStop={abort}
        description={description}
        importChat={importChat}
        exportChat={exportChat}
        messages={messages.map((message, i) => {
          if (message.role === 'user') {
            return message;
          }

          return {
            ...message,
            content: parsedMessages[i] || '',
          };
        })}
        enhancePrompt={() => {
          enhancePrompt(
            input,
            (input) => {
              setInput(input);
              scrollTextArea();
            },
            model,
            provider,
            apiKeys,
          );
        }}
        uploadedFiles={uploadedFiles}
        setUploadedFiles={setUploadedFiles}
        imageDataList={imageDataList}
        setImageDataList={setImageDataList}
        actionAlert={actionAlert}
        clearAlert={() => workbenchStore.clearAlert()}
        supabaseAlert={supabaseAlert}
        clearSupabaseAlert={() => workbenchStore.clearSupabaseAlert()}
        deployAlert={deployAlert}
        clearDeployAlert={() => workbenchStore.clearDeployAlert()}
        llmErrorAlert={llmErrorAlert}
        clearLlmErrorAlert={clearApiErrorAlert}
        data={chatData}
        chatMode={chatMode}
        setChatMode={setChatMode}
        append={append}
        designScheme={designScheme}
        setDesignScheme={setDesignScheme}
        selectedElement={selectedElement}
        setSelectedElement={setSelectedElement}
        addToolResult={addToolResult}
      />
    );
  },
);<|MERGE_RESOLUTION|>--- conflicted
+++ resolved
@@ -546,36 +546,6 @@
       chatStore.setKey('aborted', false);
 
       if (modifiedFiles !== undefined) {
-<<<<<<< HEAD
-        const modifiedFilesWithContent = Object.fromEntries(
-          (modifiedFiles || [])
-            .map((filePath) => {
-              const file = files[filePath];
-
-              if (file?.type === 'file') {
-                return [filePath, { content: file.content }];
-              }
-
-              return null; // or skip folders
-            })
-            .filter(Boolean) as [string, { content: string }][], // <- Type assertion to satisfy TS
-        );
-
-        const userUpdateArtifact = filesToArtifacts(modifiedFilesWithContent, `${Date.now()}`);
-        append({
-          role: 'user',
-          content: [
-            {
-              type: 'text',
-              text: `[Model: ${model}]\n\n[Provider: ${provider.name}]\n\n${userUpdateArtifact}${messageContent}`,
-            },
-            ...imageDataList.map((imageData) => ({
-              type: 'image',
-              image: imageData,
-            })),
-          ] as any,
-        });
-=======
         const userUpdateArtifact = filesToArtifacts(modifiedFiles, `${Date.now()}`);
         const messageText = `[Model: ${model}]\n\n[Provider: ${provider.name}]\n\n${userUpdateArtifact}${finalMessageContent}`;
 
@@ -590,7 +560,6 @@
           },
           attachmentOptions,
         );
->>>>>>> bab9a64a
 
         workbenchStore.resetAllFileModifications();
       } else {
