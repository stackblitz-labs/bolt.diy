import { useState } from 'react';
import { useStore } from '@nanostores/react';
import { workbenchStore } from '~/lib/stores/workbench';
import { DeployButton } from '~/components/deploy/DeployButton';
<<<<<<< HEAD
import { toast } from 'react-toastify';
import { classNames } from '~/utils/classNames';
import * as DropdownMenu from '@radix-ui/react-dropdown-menu';
import { ChevronDown, Loader2, CloudDownload, Bug } from 'lucide-react';
=======
>>>>>>> 8a685603

interface HeaderActionButtonsProps {
  chatStarted: boolean;
}

export function HeaderActionButtons({ chatStarted: _chatStarted }: HeaderActionButtonsProps) {
  const [activePreviewIndex] = useState(0);
  const previews = useStore(workbenchStore.previews);
  const activePreview = previews[activePreviewIndex];

  const shouldShowButtons = activePreview;

  return (
<<<<<<< HEAD
    <div className="flex items-center gap-2">
      {/* Export Chat Button */}
      {chatStarted && shouldShowButtons && <ExportChatButton exportChat={exportChat} />}

      {/* Sync Button */}
      {shouldShowButtons && (
        <DropdownMenu.Root>
          <DropdownMenu.Trigger
            disabled={isSyncing}
            className={classNames(
              'flex items-center gap-1.5 px-3 py-1.5 rounded-lg text-sm font-medium',
              'bg-bolt-elements-button-primary-background',
              'text-bolt-elements-button-primary-text',
              'border border-bolt-elements-borderColor',
              'transition-theme duration-150',
              'hover:bg-bolt-elements-button-primary-backgroundHover',
              'hover:text-bolt-elements-item-contentAccent',
              'focus:outline-none focus:ring-2 focus:ring-bolt-elements-borderColorActive focus:ring-offset-1',
              'disabled:cursor-not-allowed disabled:opacity-50',
              'shrink-0',
            )}
          >
            {isSyncing ? (
              <Loader2 className="w-4 h-4 animate-spin text-bolt-elements-icon-primary" />
            ) : (
              <CloudDownload className="w-4 h-4 text-bolt-elements-icon-primary" />
            )}
            <span className="hidden sm:inline">{isSyncing ? 'Syncing...' : 'Sync'}</span>
            <ChevronDown className="w-3 h-3 text-bolt-elements-icon-tertiary transition-transform duration-200" />
          </DropdownMenu.Trigger>

          <DropdownMenu.Content
            className={classNames(
              'min-w-[220px] z-50',
              'bg-bolt-elements-background-depth-2',
              'border border-bolt-elements-borderColor',
              'rounded-xl shadow-xl',
              'p-1',
              'animate-in fade-in-0 zoom-in-95 duration-200',
            )}
            sideOffset={8}
            align="end"
            alignOffset={-4}
          >
            <DropdownMenu.Item
              className={classNames(
                'flex items-center w-full px-3 py-2 text-sm rounded-lg',
                'text-bolt-elements-textPrimary',
                'hover:bg-bolt-elements-item-backgroundActive',
                'hover:text-bolt-elements-item-contentActive',
                'focus:bg-bolt-elements-item-backgroundActive',
                'focus:text-bolt-elements-item-contentActive',
                'cursor-pointer select-none outline-none',
                'transition-theme duration-150',
                'gap-2',
              )}
              onClick={handleSyncFiles}
              disabled={isSyncing}
            >
              {isSyncing ? (
                <Loader2 className="w-4 h-4 animate-spin text-bolt-elements-icon-primary" />
              ) : (
                <CloudDownload className="w-4 h-4 text-bolt-elements-icon-secondary" />
              )}
              <span>{isSyncing ? 'Syncing Files...' : 'Sync Files'}</span>
            </DropdownMenu.Item>
          </DropdownMenu.Content>
        </DropdownMenu.Root>
      )}

=======
    <div className="flex items-center gap-1">
>>>>>>> 8a685603
      {/* Deploy Button */}
      {shouldShowButtons && <DeployButton />}

      {/* Bug Report Button */}
      {shouldShowButtons && (
        <button
          onClick={() =>
            window.open('https://github.com/stackblitz-labs/bolt.diy/issues/new?template=bug_report.yml', '_blank')
          }
          className={classNames(
            'flex items-center gap-1.5 px-3 py-1.5 rounded-lg text-sm font-medium',
            'bg-bolt-elements-button-primary-background',
            'text-bolt-elements-button-primary-text',
            'border border-bolt-elements-borderColor',
            'transition-theme duration-150',
            'hover:bg-bolt-elements-button-primary-backgroundHover',
            'hover:text-bolt-elements-item-contentAccent',
            'focus:outline-none focus:ring-2 focus:ring-bolt-elements-borderColorActive focus:ring-offset-1',
            'shrink-0',
          )}
          title="Report Bug"
        >
          <Bug className="w-4 h-4" />
          <span className="hidden sm:inline">Report Bug</span>
        </button>
      )}
    </div>
  );
}<|MERGE_RESOLUTION|>--- conflicted
+++ resolved
@@ -2,13 +2,12 @@
 import { useStore } from '@nanostores/react';
 import { workbenchStore } from '~/lib/stores/workbench';
 import { DeployButton } from '~/components/deploy/DeployButton';
-<<<<<<< HEAD
+import { ExportChatButton } from '~/components/chat/chatExportAndImport/ExportChatButton';
+import { useGit } from '~/lib/hooks/useGit';
 import { toast } from 'react-toastify';
 import { classNames } from '~/utils/classNames';
 import * as DropdownMenu from '@radix-ui/react-dropdown-menu';
 import { ChevronDown, Loader2, CloudDownload, Bug } from 'lucide-react';
-=======
->>>>>>> 8a685603
 
 interface HeaderActionButtonsProps {
   chatStarted: boolean;
@@ -18,11 +17,16 @@
   const [activePreviewIndex] = useState(0);
   const previews = useStore(workbenchStore.previews);
   const activePreview = previews[activePreviewIndex];
+  const { handleSyncFiles, isSyncing } = useGit();
 
   const shouldShowButtons = activePreview;
 
+  const exportChat = () => {
+    // Export chat functionality
+    toast.info('Export chat functionality would be implemented here');
+  };
+
   return (
-<<<<<<< HEAD
     <div className="flex items-center gap-2">
       {/* Export Chat Button */}
       {chatStarted && shouldShowButtons && <ExportChatButton exportChat={exportChat} />}
@@ -92,10 +96,6 @@
           </DropdownMenu.Content>
         </DropdownMenu.Root>
       )}
-
-=======
-    <div className="flex items-center gap-1">
->>>>>>> 8a685603
       {/* Deploy Button */}
       {shouldShowButtons && <DeployButton />}
 
