--- conflicted
+++ resolved
@@ -13,13 +13,9 @@
         <div className="i-ph:sidebar-simple-duotone text-xl" />
         <a href="https://app.widerml.com/en/dashboard" className="text-2xl font-semibold text-accent flex items-center">
           {/* <span className="i-bolt:logo-text?mask w-[46px] inline-block" /> */}
-<<<<<<< HEAD
-          <img src="/logo-light-styled.png" alt="logo" className="w-[90px] inline-block dark:hidden" />
-          <img src="/logo-dark-styled.png" alt="logo" className="w-[90px] inline-block hidden dark:block" />
-=======
           <img src="/wider-logo-light.png" alt="Wider logo" className="w-[90px] inline-block dark:hidden" />
           <img src="/wider-logo-dark.png" alt="Wider logo" className="w-[90px] inline-block hidden dark:block" />
->>>>>>> 8b2fd6e0
+
         </a>
       </div>
 
