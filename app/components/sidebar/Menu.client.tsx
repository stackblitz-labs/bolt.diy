--- conflicted
+++ resolved
@@ -32,13 +32,8 @@
 
 type DialogContent = { type: 'delete'; item: ChatHistoryItem } | null;
 
-<<<<<<< HEAD
 export const Menu = () => {
-  const { duplicateCurrentChat } = useChatHistory();
-=======
-export function Menu() {
   const { duplicateCurrentChat, exportChat } = useChatHistory();
->>>>>>> 502789c6
   const menuRef = useRef<HTMLDivElement>(null);
   const [list, setList] = useState<ChatHistoryItem[]>([]);
   const [open, setOpen] = useState(false);
@@ -190,4 +185,4 @@
       </div>
     </motion.div>
   );
-}+};