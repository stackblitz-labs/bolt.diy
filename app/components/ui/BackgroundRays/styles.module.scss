--- conflicted
+++ resolved
@@ -4,12 +4,7 @@
   overflow: hidden;
   animation: fadeIn 1.5s ease-out;
   pointer-events: none;
-<<<<<<< HEAD
   z-index: 1; // Changed back to positive but low number
-=======
-  z-index: 0, 1; // Changed back to positive but low number
->>>>>>> 8b2fd6e0
-
   :global(html[data-theme='dark']) & {
     background-color: #000000;
   }
