--- conflicted
+++ resolved
@@ -14,11 +14,7 @@
 import { useGitHubDeploy } from '~/components/deploy/GitHubDeploy.client';
 import { useGitLabDeploy } from '~/components/deploy/GitLabDeploy.client';
 import { GitHubDeploymentDialog } from '~/components/deploy/GitHubDeploymentDialog';
-<<<<<<< HEAD
-import { ChevronDown, Rocket, Loader2, Globe, Github, Cloud } from 'lucide-react';
-=======
 import { GitLabDeploymentDialog } from '~/components/deploy/GitLabDeploymentDialog';
->>>>>>> 3ea96506
 
 interface DeployButtonProps {
   onVercelDeploy?: () => Promise<void>;
@@ -131,65 +127,45 @@
 
   return (
     <>
-      <div className="inline-block">
+      <div className="flex border border-bolt-elements-borderColor rounded-md overflow-hidden text-sm">
         <DropdownMenu.Root>
           <DropdownMenu.Trigger
             disabled={isDeploying || !activePreview || isStreaming}
-            className={classNames(
-              'flex items-center gap-1.5 px-3 py-1.5 rounded-lg text-sm font-medium',
-              'bg-bolt-elements-button-primary-background',
-              'text-bolt-elements-button-primary-text',
-              'border border-bolt-elements-borderColor',
-              'transition-theme duration-150',
-              'hover:bg-bolt-elements-button-primary-backgroundHover',
-              'hover:text-bolt-elements-item-contentAccent',
-              'focus:outline-none focus:ring-2 focus:ring-bolt-elements-borderColorActive focus:ring-offset-1',
-              'disabled:cursor-not-allowed disabled:opacity-50',
-              'shrink-0',
-            )}
+            className="rounded-md items-center justify-center [&:is(:disabled,.disabled)]:cursor-not-allowed [&:is(:disabled,.disabled)]:opacity-60 px-3 py-1.5 text-xs bg-accent-500 text-white hover:text-bolt-elements-item-contentAccent [&:not(:disabled,.disabled)]:hover:bg-bolt-elements-button-primary-backgroundHover outline-accent-500 flex gap-1.7"
           >
-            {isDeploying ? (
-              <Loader2 className="w-4 h-4 animate-spin text-bolt-elements-icon-primary" />
-            ) : (
-              <Rocket className="w-4 h-4 text-bolt-elements-icon-primary" />
-            )}
-            <span className="hidden sm:inline">{isDeploying ? `Deploying to ${deployingTo}...` : 'Deploy'}</span>
-            <ChevronDown className="w-3 h-3 text-bolt-elements-icon-tertiary transition-transform duration-200" />
+            {isDeploying ? `Deploying to ${deployingTo}...` : 'Deploy'}
+            <span className={classNames('i-ph:caret-down transition-transform')} />
           </DropdownMenu.Trigger>
-
           <DropdownMenu.Content
             className={classNames(
-              'min-w-[280px] z-50',
+              'z-[250]',
               'bg-bolt-elements-background-depth-2',
+              'rounded-lg shadow-lg',
               'border border-bolt-elements-borderColor',
-              'rounded-xl shadow-xl',
-              'p-1',
-              'animate-in fade-in-0 zoom-in-95 duration-200',
+              'animate-in fade-in-0 zoom-in-95',
+              'py-1',
             )}
-            sideOffset={8}
+            sideOffset={5}
             align="end"
-            alignOffset={-4}
           >
             <DropdownMenu.Item
               className={classNames(
-                'flex items-center w-full px-3 py-2 text-sm rounded-lg',
-                'text-bolt-elements-textPrimary',
-                'hover:bg-bolt-elements-item-backgroundActive',
-                'hover:text-bolt-elements-item-contentActive',
-                'focus:bg-bolt-elements-item-backgroundActive',
-                'focus:text-bolt-elements-item-contentActive',
-                'cursor-pointer select-none outline-none',
-                'transition-theme duration-150',
-                'gap-3',
-                {
-                  'opacity-50 cursor-not-allowed': isDeploying || !activePreview || !netlifyConn.user,
+                'cursor-pointer flex items-center w-full px-4 py-2 text-sm text-bolt-elements-textPrimary hover:bg-bolt-elements-item-backgroundActive gap-2 rounded-md group relative',
+                {
+                  'opacity-60 cursor-not-allowed': isDeploying || !activePreview || !netlifyConn.user,
                 },
               )}
               disabled={isDeploying || !activePreview || !netlifyConn.user}
               onClick={handleNetlifyDeployClick}
             >
-              <Globe className="w-5 h-5 flex-shrink-0 text-bolt-elements-icon-secondary" />
-              <span className="flex-1 text-left">
+              <img
+                className="w-5 h-5"
+                height="24"
+                width="24"
+                crossOrigin="anonymous"
+                src="https://cdn.simpleicons.org/netlify"
+              />
+              <span className="mx-auto">
                 {!netlifyConn.user ? 'No Netlify Account Connected' : 'Deploy to Netlify'}
               </span>
               {netlifyConn.user && <NetlifyDeploymentLink />}
@@ -197,49 +173,45 @@
 
             <DropdownMenu.Item
               className={classNames(
-                'flex items-center w-full px-3 py-2 text-sm rounded-lg',
-                'text-bolt-elements-textPrimary',
-                'hover:bg-bolt-elements-item-backgroundActive',
-                'hover:text-bolt-elements-item-contentActive',
-                'focus:bg-bolt-elements-item-backgroundActive',
-                'focus:text-bolt-elements-item-contentActive',
-                'cursor-pointer select-none outline-none',
-                'transition-theme duration-150',
-                'gap-3',
-                {
-                  'opacity-50 cursor-not-allowed': isDeploying || !activePreview || !vercelConn.user,
+                'cursor-pointer flex items-center w-full px-4 py-2 text-sm text-bolt-elements-textPrimary hover:bg-bolt-elements-item-backgroundActive gap-2 rounded-md group relative',
+                {
+                  'opacity-60 cursor-not-allowed': isDeploying || !activePreview || !vercelConn.user,
                 },
               )}
               disabled={isDeploying || !activePreview || !vercelConn.user}
               onClick={handleVercelDeployClick}
             >
-              <Rocket className="w-5 h-5 flex-shrink-0 text-bolt-elements-icon-secondary" />
-              <span className="flex-1 text-left">
-                {!vercelConn.user ? 'No Vercel Account Connected' : 'Deploy to Vercel'}
-              </span>
+              <img
+                className="w-5 h-5 bg-black p-1 rounded"
+                height="24"
+                width="24"
+                crossOrigin="anonymous"
+                src="https://cdn.simpleicons.org/vercel/white"
+                alt="vercel"
+              />
+              <span className="mx-auto">{!vercelConn.user ? 'No Vercel Account Connected' : 'Deploy to Vercel'}</span>
               {vercelConn.user && <VercelDeploymentLink />}
             </DropdownMenu.Item>
 
             <DropdownMenu.Item
               className={classNames(
-                'flex items-center w-full px-3 py-2 text-sm rounded-lg',
-                'text-bolt-elements-textPrimary',
-                'hover:bg-bolt-elements-item-backgroundActive',
-                'hover:text-bolt-elements-item-contentActive',
-                'focus:bg-bolt-elements-item-backgroundActive',
-                'focus:text-bolt-elements-item-contentActive',
-                'cursor-pointer select-none outline-none',
-                'transition-theme duration-150',
-                'gap-3',
-                {
-                  'opacity-50 cursor-not-allowed': isDeploying || !activePreview,
+                'cursor-pointer flex items-center w-full px-4 py-2 text-sm text-bolt-elements-textPrimary hover:bg-bolt-elements-item-backgroundActive gap-2 rounded-md group relative',
+                {
+                  'opacity-60 cursor-not-allowed': isDeploying || !activePreview,
                 },
               )}
               disabled={isDeploying || !activePreview}
               onClick={handleGitHubDeployClick}
             >
-              <Github className="w-5 h-5 flex-shrink-0 text-bolt-elements-icon-secondary" />
-              <span className="flex-1 text-left">Deploy to GitHub</span>
+              <img
+                className="w-5 h-5"
+                height="24"
+                width="24"
+                crossOrigin="anonymous"
+                src="https://cdn.simpleicons.org/github"
+                alt="github"
+              />
+              <span className="mx-auto">Deploy to GitHub</span>
             </DropdownMenu.Item>
 
             <DropdownMenu.Item
@@ -265,16 +237,17 @@
 
             <DropdownMenu.Item
               disabled
-              className={classNames(
-                'flex items-center w-full px-3 py-2 text-sm rounded-lg',
-                'text-bolt-elements-textTertiary',
-                'cursor-not-allowed select-none',
-                'opacity-50',
-                'gap-3',
-              )}
-            >
-              <Cloud className="w-5 h-5 flex-shrink-0 text-bolt-elements-icon-secondary" />
-              <span className="flex-1 text-left">Deploy to Cloudflare (Coming Soon)</span>
+              className="flex items-center w-full rounded-md px-4 py-2 text-sm text-bolt-elements-textTertiary gap-2 opacity-60 cursor-not-allowed"
+            >
+              <img
+                className="w-5 h-5"
+                height="24"
+                width="24"
+                crossOrigin="anonymous"
+                src="https://cdn.simpleicons.org/cloudflare"
+                alt="cloudflare"
+              />
+              <span className="mx-auto">Deploy to Cloudflare (Coming Soon)</span>
             </DropdownMenu.Item>
           </DropdownMenu.Content>
         </DropdownMenu.Root>
