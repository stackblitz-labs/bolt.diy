import { type ActionFunctionArgs } from '@remix-run/cloudflare';
import { createDataStream } from 'ai';
import { MAX_RESPONSE_SEGMENTS, MAX_TOKENS } from '~/lib/.server/llm/constants';
import { CONTINUE_PROMPT } from '~/lib/common/prompts/prompts';
import { streamText, type Messages, type StreamingOptions } from '~/lib/.server/llm/stream-text';
import SwitchableStream from '~/lib/.server/llm/switchable-stream';
import type { IProviderSetting } from '~/types/model';
import { createScopedLogger } from '~/utils/logger';

export async function action(args: ActionFunctionArgs) {
  return chatAction(args);
}

const logger = createScopedLogger('api.chat');

function parseCookies(cookieHeader: string): Record<string, string> {
  const cookies: Record<string, string> = {};

  const items = cookieHeader.split(';').map((cookie) => cookie.trim());

  items.forEach((item) => {
    const [name, ...rest] = item.split('=');

    if (name && rest) {
      const decodedName = decodeURIComponent(name.trim());
      const decodedValue = decodeURIComponent(rest.join('=').trim());
      cookies[decodedName] = decodedValue;
    }
  });

  return cookies;
}

async function chatAction({ context, request }: ActionFunctionArgs) {
  const { messages, files, promptId, contextOptimization } = await request.json<{
    messages: Messages;
    files: any;
    promptId?: string;
    contextOptimization: boolean;
  }>();

  const cookieHeader = request.headers.get('Cookie');
  const apiKeys = JSON.parse(parseCookies(cookieHeader || '').apiKeys || '{}');
  const providerSettings: Record<string, IProviderSetting> = JSON.parse(
    parseCookies(cookieHeader || '').providers || '{}',
  );

  const stream = new SwitchableStream();

  const cumulativeUsage = {
    completionTokens: 0,
    promptTokens: 0,
    totalTokens: 0,
  };

  try {
    const options: StreamingOptions = {
      toolChoice: 'none',
      onFinish: async ({ text: content, finishReason, usage }) => {
        logger.debug('usage', JSON.stringify(usage));

        if (usage) {
          cumulativeUsage.completionTokens += usage.completionTokens || 0;
          cumulativeUsage.promptTokens += usage.promptTokens || 0;
          cumulativeUsage.totalTokens += usage.totalTokens || 0;
        }

        if (finishReason !== 'length') {
          const encoder = new TextEncoder();
          const usageStream = createDataStream({
            async execute(dataStream) {
              dataStream.writeMessageAnnotation({
                type: 'usage',
                value: {
                  completionTokens: cumulativeUsage.completionTokens,
                  promptTokens: cumulativeUsage.promptTokens,
                  totalTokens: cumulativeUsage.totalTokens,
                },
              });
            },
            onError: (error: any) => `Custom error: ${error.message}`,
          }).pipeThrough(
            new TransformStream({
              transform: (chunk, controller) => {
                // Convert the string stream to a byte stream
                const str = typeof chunk === 'string' ? chunk : JSON.stringify(chunk);
                controller.enqueue(encoder.encode(str));
              },
            }),
          );
          await stream.switchSource(usageStream);
          await new Promise((resolve) => setTimeout(resolve, 0));
          stream.close();

          return;
        }

        if (stream.switches >= MAX_RESPONSE_SEGMENTS) {
          throw Error('Cannot continue message: Maximum segments reached');
        }

        const switchesLeft = MAX_RESPONSE_SEGMENTS - stream.switches;

        logger.info(`Reached max token limit (${MAX_TOKENS}): Continuing message (${switchesLeft} switches left)`);

        messages.push({ role: 'assistant', content });
        messages.push({ role: 'user', content: CONTINUE_PROMPT });

        const result = await streamText({
          messages,
          env: context.cloudflare.env,
          options,
          apiKeys,
          files,
          providerSettings,
          promptId,
          contextOptimization,
        });

        stream.switchSource(result.toDataStream());

        return;
      },
    };

    const result = await streamText({
      messages,
      env: context.cloudflare.env,
      options,
      apiKeys,
      files,
      providerSettings,
      promptId,
      contextOptimization,
    });

    stream.switchSource(result.toDataStream());

    return new Response(stream.readable, {
      status: 200,
      headers: {
<<<<<<< HEAD
        'Content-Type': 'text/event-stream', // Correct SSE content type
        Connection: 'keep-alive', // Maintain connection
=======
        contentType: 'text/event-stream',
        connection: 'keep-alive',
>>>>>>> 6f524fdf
      },
    });
  } catch (error: any) {
    logger.error(error);

    if (error.message?.includes('API key')) {
      throw new Response('Invalid or missing API key', {
        status: 401,
        statusText: 'Unauthorized',
      });
    }

    throw new Response(null, {
      status: 500,
      statusText: 'Internal Server Error',
    });
  }
}<|MERGE_RESOLUTION|>--- conflicted
+++ resolved
@@ -139,13 +139,8 @@
     return new Response(stream.readable, {
       status: 200,
       headers: {
-<<<<<<< HEAD
-        'Content-Type': 'text/event-stream', // Correct SSE content type
-        Connection: 'keep-alive', // Maintain connection
-=======
         contentType: 'text/event-stream',
         connection: 'keep-alive',
->>>>>>> 6f524fdf
       },
     });
   } catch (error: any) {
